"""
Util contains classes Tile and Direction, accessed by both loading and backend.
"""

from enum import Enum


class Direction(Enum):
    N = 0, (0, +1), 0
    E = 90, (+1, 0), 1
    S = 180, (0, -1), 2
    W = 270, (-1, 0), 3

    def __new__(cls, degrees, coor_delta, tile_property):
        """
        Get attributes value and vector of the given Direction class values.

        Override standard enum __new__ method.
        vector: new coordinates (where the robot goes to)
        tile_property: map tile property: value (custom - added in Tiled).
        Makes it possible to change vector and tile_property when the object is rotated.
        With degrees change (value) there comes the coordinates (vector) change and tile_property.

        More info about enum - official documentation: https://docs.python.org/3/library/enum.html
        Blog post with the exact __new__() usage: http://xion.io/post/code/python-enums-are-ok.html
        """
        obj = object.__new__(cls)
        obj._value_ = degrees
        obj.coor_delta = coor_delta
        obj.map_property = tile_property
        return obj

    def get_new_direction(self, where_to):
        """
        Get new direction of given object.

        Change attribute direction according to argument where_to, passed from TDB class DirectionOfRotation.
        """
        if where_to == "right":
            return Direction((self.value + 90) % 360)
        if where_to == "left":
            return Direction((self.value + 270) % 360)
        if where_to == "upside_down":
            return Direction((self.value + 180) % 360)


class Tile:
    def __init__(self, direction, path, properties):
        self.direction = direction
        self.path = path

    def __repr__(self):
        # type(self).__name__: shows the type of the particular tile
        # eg. HoleTile, WallTile or just Tile
        return "<{} {}>".format(type(self).__name__, self.direction)

    def can_move_from(self, direction):
        """
        Verify movement from tile in specific direction.

        Return a boolean.

        True - There is not a wall in direction of the move.
        False - There is a wall in direction of the move.
        """
        return True

    def can_move_to(self, direction):
        """
        Verify movement to tile from specific direction.

        Return a boolean.

        True - There is not a wall in direction of the move.
        False - There is a wall in direction of the move.
        """
        # If there is a wall in direction of the robot movement,
        # than the direction of the robot goes against the direction of the wall.
        # Because of that the tile is rotate upside down.
        return True

    def kill_robot(self, robot):
        """
        Take away one robot life or kill robot.

        Take and return Robot class.
        """
        return robot

    def move_robot(self, robot, state):
        return robot

    def push_robot(self, robot, state):
        """
        Move robot by one tile in specific game round.

        robot: Robot class
        state: State class containing game round

        Return Robot class.
        """
        return robot

    def rotate_robot(self, robot):
        """
        Rotate robot by 90° to the left or right according to tile properties.

        Take and return Robot class.
        """
        return robot

    def shoot_robot(self, robot, state):
        """
        Shoot robot with tile laser.

        robot: Robot class
        state: State class

        Return Robot class.
        """
        return robot

    def collect_flag(self, robot):
        """
        Collect flag by robot and change robot's start coordinates.

        Take and return Robot class.
        """
        return robot

    def repair_robot(self, robot):
        """
        Repair robot. Change robot's start coordinates, if possible by tile properties.

        Take and return Robot class.
        """
        return robot


class WallTile(Tile):
    def can_move_from(self, direction):
        # The direction of the wall is the same as the direction in which
        # robot wants to move from the tile.
        return not (self.direction == direction)

    def can_move_to(self, direction):
        # If there is a wall in direction of the robot movement,
        # then the direction of the robot goes against the direction of the wall.
        # Because of that the tile is checked in upside down direction.
        return not (self.direction.get_new_direction("upside_down") == direction)


class StartTile(Tile):
    # Start tile has no tile effect.
    pass


class HoleTile(Tile):
    def __init__(self, direction=Direction.N, path=None, properties=[]):
        super().__init__(direction, path, properties)

    def kill_robot(self, robot):
        # Call robot's method for dying
        return robot.die()


class BeltTile(Tile):
    def __init__(self, direction, path, properties):
        self.crossroads = properties[0]["value"]
        self.belt_direction = properties[1]["value"]
        self.move_count = properties[2]["value"]
        super().__init__(direction, path, properties)

    def move_robot(self, state):
        # TO DO!

        # 1) Express belts move 1 space
        # 2) Express belts and normal belts move 1 space
        pass


class PusherTile(Tile):
    def __init__(self, direction, path, properties):
        self.game_round = properties[0]["value"]
        super().__init__(direction, path, properties)

    def push_robot(self, robot, state):
        # Check game round and activate correct pushers.
        # PusherTile property game_round:
        #  0 for even game round number,
        #  1 for odd game round number.
        if state.game_round % 2 == self.game_round:
            robot.move(self.direction.get_new_direction("upside_down"), 1, state)
            # Check hole on the next coordinates.
            tiles = state.get_tiles(robot.coordinates)
            for tile in tiles:
                tile.kill_robot(robot)


class GearTile(Tile):
    def __init__(self, direction, path, properties):
        self.move_direction = properties[0]["value"]
        super().__init__(direction, path, properties)

    def rotate_robot(self, robot):
        # Rotate robot by 90° according to GearTile property: left or right.
        robot.rotate(self.move_direction)


class LaserTile(Tile):
    def __init__(self, direction, path, properties):
        self.laser_strength = properties[0]["value"]
        self.laser_start = properties[1]["value"]
        super().__init__(direction, path, properties)

    def shoot_robot(self, robot, state):
        # Robot stands on laser tile.
        hit = True
        # If robot isn't standing on the start of the laser, look for other robots.
        if not self.laser_start:
            # Get coordinates of current robot.
            (x, y) = robot.coordinates
            # Get coordinates of other robots.
            coordinates = []
            for robot_state in state.robots:
                coordinates.append(robot_state.coordinates)
            # Get direction in which it will be checked for other robots or laser start.
            direction_to_start = self.direction.get_new_direction('upside_down')
            # Check if there is another robot in direction of incoming laser.
            while hit:
<<<<<<< HEAD
                # Get new coordinates and new tiles.
                (new_x, new_y) = direction_to_start.coor_delta
                x = x + new_x
                y = y + new_y
=======
                # Get new coordinates.
                (x, y) = get_next_coordinates((x, y), direction_to_start)
>>>>>>> 0ce364e6
                # Check for other robots.
                if (x, y) in coordinates:
                    # There is another robot.
                    # Current robot won't be hit by laser.
                    hit = False
                    break
<<<<<<< HEAD
=======
                # Get new tiles.
>>>>>>> 0ce364e6
                new_tiles = state.get_tiles((x, y))
                for tile in new_tiles:
                    # Check if new tiles contain follow-up LaserTile in correct direction.
                    if isinstance(tile, LaserTile) and tile.direction == self.direction:
                        # Follow-up laser tile found, don't check ohter tiles here.
                        break
                # Check for laser start tile.
                if isinstance(tile, LaserTile) and tile.laser_start:
                    # Don't check new tiles.
                    break
        if hit:
            # No robots found in the direction of incoming laser.
            # So do damage to robot.
            if robot.damages < (10 - self.laser_strength):
                # Laser won't kill robot, but it will damage robot.
                robot.damages += self.laser_strength
            else:
                # Robot is damaged so much that laser kills it.
                robot.die()


class FlagTile(Tile):
    def __init__(self, direction, path, properties):
        self.flag_number = properties[0]["value"]
        super().__init__(direction, path, properties)

    def collect_flag(self, robot):
        # Collect only correct flag.
        # Correct flag will have a number that is equal to robot flag number plus one.
        if (robot.flags + 1) == self.flag_number:
            # Flag collected and start coordinates changed to flag's coordinates.
            robot.flags += 1
            robot.start_coordinates = robot.coordinates


class RepairTile(Tile):
    def __init__(self, direction, path, properties):
        self.new_start = properties[0]["value"]
        super().__init__(direction, path, properties)

    def repair_robot(self, robot):
        # Remove one robot damage.
        if robot.damages > 0:
            robot.damages -= 1
        # Change starting coordinates of robot, if it's a tile property.
        if self.new_start:
            robot.start_coordinates = robot.coordinates


TILE_CLS = {'wall': WallTile, 'starting_square': StartTile, 'hole': HoleTile,
            'laser': LaserTile, 'gear': GearTile, 'pusher': PusherTile,
            'belt': BeltTile, 'flag': FlagTile, 'repair': RepairTile,
            'ground': Tile}


def select_tile(direction, path, type, properties):
    """
    Select tile subclass according to its type and create coressponding subclass.
    """
    return TILE_CLS[type](direction, path, properties)

def get_next_coordinates(coordinates, direction):
    """
    Get next coordinates in the given direction from current coordinates.
    """
    (x, y) = coordinates
    (new_x, new_y) = direction.coor_delta
    x = x + new_x
    y = y + new_y
    return (x, y)<|MERGE_RESOLUTION|>--- conflicted
+++ resolved
@@ -228,25 +228,15 @@
             direction_to_start = self.direction.get_new_direction('upside_down')
             # Check if there is another robot in direction of incoming laser.
             while hit:
-<<<<<<< HEAD
-                # Get new coordinates and new tiles.
-                (new_x, new_y) = direction_to_start.coor_delta
-                x = x + new_x
-                y = y + new_y
-=======
                 # Get new coordinates.
                 (x, y) = get_next_coordinates((x, y), direction_to_start)
->>>>>>> 0ce364e6
                 # Check for other robots.
                 if (x, y) in coordinates:
                     # There is another robot.
                     # Current robot won't be hit by laser.
                     hit = False
                     break
-<<<<<<< HEAD
-=======
                 # Get new tiles.
->>>>>>> 0ce364e6
                 new_tiles = state.get_tiles((x, y))
                 for tile in new_tiles:
                     # Check if new tiles contain follow-up LaserTile in correct direction.
