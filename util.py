"""
Util contains classes Tile and Direction, accessed by both loading and backend.
"""

from enum import Enum

class Tile:
    def __init__(self, direction, path, properties):
        self.direction = direction
        self.path = path

    def __repr__(self):
        # type(self).__name__: shows the type of the particular tile
        # eg. HoleTile, WallTile or just Tile
        return "<{} {}>".format(type(self).__name__, self.direction)

    def can_move_from(self, direction):
        """
        Verify movement from tile in specific direction.

        Return a boolean.

        True - There is not a wall in direction of the move.
        False - There is a wall in direction of the move.
        """
        return True

    def can_move_to(self, direction):
        """
        Verify movement to tile from specific direction.

        Return a boolean.

        True - There is not a wall in direction of the move.
        False - There is a wall in direction of the move.
        """
        # If there is a wall in direction of the robot movement,
        # than the direction of the robot goes against the direction of the wall.
        # Because of that the tile is rotate upside down.
        return True

    def kill_robot(self, robot):
        """
        Take away one robot life or kill robot.

        Take and return Robot class.
        """
        return robot

    def move_robot(self, robot, state):
        return robot

    def push_robot(self, robot, state):
        """
        Move robot by one tile in specific game round.

        robot: Robot class
        state: State class containing game round

        Return Robot class.
        """
        return robot

    def rotate_robot(self, robot):
        """
        Rotate robot by 90° to the left or right according to tile properties.

        Take and return Robot class.
        """
        return robot

    def shoot_robot(self, robot, state):
        """
        Shoot robot with tile laser.

        robot: Robot class
        state: State class

        Return Robot class.
        """
        return robot

    def collect_flag(self, robot):
        """
        Collect flag by robot and change robot's start coordinates.

        Take and return Robot class.
        """
        return robot

    def repair_robot(self, robot):
        """
        Repair robot. Change robot's start coordinates, if possible by tile properties.

        Take and return Robot class.
        """
        return robot


class WallTile(Tile):
    def can_move_from(self, direction):
        # The direction of the wall is the same as the direction in which
        # robot wants to move from the tile.
        return not (self.direction == direction)

    def can_move_to(self, direction):
        # If there is a wall in direction of the robot movement,
        # then the direction of the robot goes against the direction of the wall.
        # Because of that the tile is checked in upside down direction.
        return not (self.direction.get_new_direction(Rotation.U_TURN) == direction)


class StartTile(Tile):
    # Start tile has no tile effect.
    pass


class HoleTile(Tile):
    def kill_robot(self, robot):
        # Call robot's method for dying
        return robot.die()


class BeltTile(Tile):
    def __init__(self, direction, path, properties):
        self.crossroads = properties[0]["value"]
        self.belt_direction = properties[1]["value"]
        self.move_count = properties[2]["value"]
        super().__init__(direction, path, properties)

    def move_robot(self, state):
        # TO DO!

        # 1) Express belts move 1 space
        # 2) Express belts and normal belts move 1 space
        pass


class PusherTile(Tile):
    def __init__(self, direction, path, properties):
        self.game_round = properties[0]["value"]
        super().__init__(direction, path, properties)

    def push_robot(self, robot, state):
        # Check game round and activate correct pushers.
        # PusherTile property game_round:
        #  0 for even game round number,
        #  1 for odd game round number.
        if state.game_round % 2 and self.game_round:
            # Pusher for even game rounds.
            robot.move(self.direction.get_new_direction(Rotation.U_TURN), 1, state)
        elif state.game_round % 2 == self.game_round:
            # Pusher for odd game rounds.
<<<<<<< HEAD
            robot.move(self.direction.get_new_direction("upside_down"), 1, state)
=======
            robot.move(self.direction.get_new_direction(Rotation.U_TURN), 1, state)
        # Check hole on the next coordinates.
        tiles = state.get_tiles(robot.coordinates)
        for tile in tiles:
            tile.kill_robot(robot)
>>>>>>> 4063a5c8


class GearTile(Tile):
    def __init__(self, direction, path, properties):
        self.move_direction = self.transform_direction(properties[0]["value"])
        super().__init__(direction, path, properties)

    def transform_direction(self, direction_string):
        """
        Method to transform the string taken from json properties to valid Rotation class instance for later processing.
        """
        if direction_string == "left":
            return Rotation.LEFT
        if direction_string == "right":
            return Rotation.RIGHT

    def rotate_robot(self, robot):
        # Rotate robot by 90° according to GearTile property: left or right.
        robot.direction = robot.direction.get_new_direction(self.move_direction)


class LaserTile(Tile):
    def __init__(self, direction, path, properties):
        self.laser_strength = properties[0]["value"]
        self.laser_start = properties[1]["value"]
        super().__init__(direction, path, properties)

    def shoot_robot(self, robot, state):
        # Robot stands on laser tile.
        hit = True
        # If robot isn't standing on the start of the laser, look for other robots.
        if not self.laser_start:
            # Get coordinates of current robot.
            (x, y) = robot.coordinates
            # Get coordinates of other robots.
            coordinates = []
            for robot_state in state.robots:
                coordinates.append(robot_state.coordinates)
            # Get direction in which it will be checked for other robots or laser start.
            direction_to_start = self.direction.get_new_direction(Rotation.U_TURN)
            # Check if there is another robot in direction of incoming laser.
            while hit:
                # Get new coordinates and new tiles.
                (new_x, new_y) = direction_to_start.coor_delta
                x = x + new_x
                y = y + new_y
                new_tiles = state.get_tiles((x, y))
                for tile in new_tiles:
                    # Check if new tiles contain follow-up LaserTile in correct direction.
                    if isinstance(tile, LaserTile) and tile.direction == self.direction:
                        # Check for other robots.
                        if (x, y) in coordinates:
                            # There is another robot.
                            # Current robot won't be hit by laser.
                            hit = False
                            break
                        elif tile.laser_start:
                            # There is no other robot and laser starts here.
                            # Current robot will be hit by laser.
                            break
                        else:
                            # Laser continues, check another set of tiles.
                            break
                if isinstance(tile, LaserTile):
                    # Check for laser start tile.
                    if tile.laser_start:
                        # Don't check other tiles.
                        break
        if hit:
            # No robots found in the direction of incoming laser.
            # So do damage to robot.
            if robot.damages < (10 - self.laser_strength):
                # Laser won't kill robot, but it will damage robot.
                robot.damages += self.laser_strength
            else:
                # Robot is damaged so much that laser kills it.
                robot.die()


class FlagTile(Tile):
    def __init__(self, direction, path, properties):
        self.flag_number = properties[0]["value"]
        super().__init__(direction, path, properties)

    def collect_flag(self, robot):
        # Collect only correct flag.
        # Correct flag will have a number that is equal to robot flag number plus one.
        if (robot.flags + 1) == self.flag_number:
            # Flag collected and start coordinates changed to flag's coordinates.
            robot.flags += 1
            robot.start_coordinates = robot.coordinates


class RepairTile(Tile):
    def __init__(self, direction, path, properties):
        self.new_start = properties[0]["value"]
        super().__init__(direction, path, properties)

    def repair_robot(self, robot):
        # Remove one robot damage.
        if robot.damages > 0:
            robot.damages -= 1
        # Change starting coordinates of robot, if it's a tile property.
        if self.new_start:
            robot.start_coordinates = robot.coordinates


class Direction(Enum):
    """
    Class describing the direction as a feature (value) of an object - tile, robot.
    """
    N = 0, (0, +1), 0
    E = 90, (+1, 0), 1
    S = 180, (0, -1), 2
    W = 270, (-1, 0), 3

    def __new__(cls, degrees, coor_delta, tile_property):
        """
        Get attributes value and vector of the given Direction class values.

        Override standard enum __new__ method.
        vector: new coordinates (where the robot goes to)
        tile_property: map tile property: value (custom - added in Tiled).
        Makes it possible to change vector and tile_property when the object is rotated.
        With degrees change (value) there comes the coordinates (vector) change and tile_property.

        More info about enum - official documentation: https://docs.python.org/3/library/enum.html
        Blog post with the exact __new__() usage: http://xion.io/post/code/python-enums-are-ok.html
        """
        obj = object.__new__(cls)
        obj._value_ = degrees
        obj.coor_delta = coor_delta
        obj.map_property = tile_property
        return obj


    def __add__(self, other):
        return Direction((self.value + other.value) % 360)


    def get_new_direction(self, where_to):
        """
        Get new direction of given object.

        Change attribute direction according to argument where_to, passed from class Rotation.
        """
        return Direction(self + where_to)


class Rotation(Enum):
    """
    Class describing the direction of the movement of the object-robot (dynamic).
    """
    LEFT = -90
    RIGHT = 90
    U_TURN = 180


TILE_CLS = {'wall': WallTile, 'starting_square': StartTile, 'hole': HoleTile,
            'laser': LaserTile, 'gear': GearTile, 'pusher': PusherTile,
            'belt': BeltTile, 'flag': FlagTile, 'repair': RepairTile,
            'ground': Tile}


def select_tile(direction, path, type, properties):
    """
    Select tile subclass according to its type and create coressponding subclass.
    """
    return TILE_CLS[type](direction, path, properties)<|MERGE_RESOLUTION|>--- conflicted
+++ resolved
@@ -151,15 +151,7 @@
             robot.move(self.direction.get_new_direction(Rotation.U_TURN), 1, state)
         elif state.game_round % 2 == self.game_round:
             # Pusher for odd game rounds.
-<<<<<<< HEAD
-            robot.move(self.direction.get_new_direction("upside_down"), 1, state)
-=======
             robot.move(self.direction.get_new_direction(Rotation.U_TURN), 1, state)
-        # Check hole on the next coordinates.
-        tiles = state.get_tiles(robot.coordinates)
-        for tile in tiles:
-            tile.kill_robot(robot)
->>>>>>> 4063a5c8
 
 
 class GearTile(Tile):
