--- conflicted
+++ resolved
@@ -126,9 +126,7 @@
     assert robot.start_coordinates == coordinates_after
 
 
-<<<<<<< HEAD
-# GearTile    
-=======
+# GearTile
 @pytest.mark.parametrize(("card", "new_coordinates"),
                         [(MovementCard(100, 1), (5, 6)),
                          (MovementCard(100, 2), (5, 7)),
@@ -159,5 +157,4 @@
     robot.program = [card]
     state = get_start_state("maps/test_3.json")
     robot.apply_card_effect(state)
-    assert robot.direction == new_direction
->>>>>>> dbfc60b3
+    assert robot.direction == new_direction