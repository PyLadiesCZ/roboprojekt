from backend import  get_starting_coordinates, get_robot_paths, get_robots_to_start, get_start_state, Robot, State
from util import Tile, Direction
from loading import get_coordinates, get_data, get_tile_id, get_tile_direction, get_board, get_paths
from pathlib import Path
from validator import check_squares
import pytest

<<<<<<< HEAD
=======
maps = []
for i in Path('maps/').glob('test_*.json'):
    maps.append(str(i))

@pytest.mark.parametrize("map_name", maps)
def test_get_coordinates_returns_list(map_name):
    """Test that get_coordinates() returns a list for each map."""
    data = get_data(map_name)
    coordinates = get_coordinates(data)
    assert isinstance(coordinates, list)
>>>>>>> a8238a80


# Set of tests checking the structure of read JSON file (supposed to come from Tiled 1.2)
def test_map_returns_correct_data_list():
    """
    Take JSON file with test_1 map and assert correct data list.
    If the test_1.json map is changed or removed, the test needs to be updated.
    """
    data = get_data("maps/test_1.json")
    assert data["layers"][0]["data"] == [2, 1, 1, 1, 1, 1, 1, 1, 1, 1, 1, 2, 2, 1, 1, 1, 1, 1, 1, 1, 1, 1, 2, 1, 2, 1, 1, 1, 1, 1, 1, 1, 1, 2, 1, 1, 2, 1, 1, 1, 1, 1, 1, 1, 2, 1, 1, 1, 2, 1, 1, 1, 1, 1, 1, 2, 1, 1, 1, 1, 2, 1, 1, 1, 1, 1, 2, 1, 1, 1, 1, 1, 2, 1, 1, 1, 1, 2, 1, 1, 1, 1, 1, 1, 2, 1, 1, 1, 2, 1, 1, 1, 1, 1, 1, 1, 2, 1, 1, 2, 1, 1, 1, 1, 1, 1, 1, 1, 2, 1, 2, 1, 1, 1, 1, 1, 1, 1, 1, 1, 2, 2, 1, 1, 1, 1, 1, 1, 1, 1, 1, 1, 2, 2, 2, 2, 2, 2, 2, 2, 2, 2, 2, 2]


@pytest.mark.parametrize(("index_number", "expected_value"),
                         [(0, 0),
                          (2, 2),
                          (4, 6),
                          (6, 9),
                          (13, 17), ])
def test_map_returns_correct_image_ID(index_number, expected_value):
    """
    Take JSON file with test_1 map and assert correct image ID.
    index_number: tiles list instance index
    expected value: "id" stored in tiles list
    If the test_1.json map is changed or removed, the test needs to be updated.
    """
    data = get_data("maps/test_1.json")
    assert data["tilesets"][0]["tiles"][index_number]["id"] == expected_value


@pytest.mark.parametrize(("index_number", "expected_value"),
                         [(0, "../img/squares/png/ground.png"),
                          (2, "../img/squares/png/laser_1_base.png"),
                          (4, "../img/squares/png/gear_r.png"),
                          (6, "../img/squares/png/pusher_1_3_5.png"),
                          (13, "../img/squares/png/conveyor_belt_1.png"), ])
def test_map_returns_correct_image_path(index_number, expected_value):
    """
    Take JSON file with test_1 map and assert correct image path.
    index_number: tiles list instance index
    expected value: "image" stored in tiles list
    If the test_1.json map is changed or removed, the test needs to be updated.
    """
    data = get_data("maps/test_1.json")
    assert data["tilesets"][0]["tiles"][index_number]["image"] == expected_value


def test_board_structure():
    """
    Take board (based on JSON test_3 map) and assert correct board structure is returned.
    If the test_3.json map is changed or removed, the test needs to be updated.
    """
    board, _ = get_board("maps/test_3.json")
    example_tile = board[0, 0]
    assert example_tile[0].path == "./img/squares/png/ground.png"
    assert example_tile[0].direction == Direction.N


def test_starting_coordinates():
    """
    Take board (based on JSON test_3 map) and assert correct starting coordinates are returned.
    If the test_3.json map is changed or removed, the test needs to be updated.
    """
    board, _ = get_board("maps/test_3.json")
    assert len(get_starting_coordinates(board)) == 8
    assert isinstance(get_starting_coordinates(board), list)


def test_robot_paths():
    """
    Get list of robot paths, assert that instance of the list is Path object. The list will change in time, it is not possible to test length or all the paths.
    """
    robot_paths = get_robot_paths()
    assert isinstance(robot_paths, list)
    assert isinstance(robot_paths[0], Path)


@pytest.mark.parametrize(("tile_number", "converted_number"),
                         [(1, 1),
                         (2684354573, 13),
                         (2684354584, 24),
                         (1610612749, 13)])
def test_convert_tile_id(tile_number, converted_number):
    """
    Take number from layer's data (JSON file) and assert it was correctly
    transformed to valid tile ID.
    """
    assert get_tile_id(tile_number) == converted_number


@pytest.mark.parametrize(("tile_number", "converted_number"),
                         [(1, Direction.N),
                         (2684354573, Direction.E),
                         (2684354584, Direction.E),
                         (1610612749, Direction.W),
                         (3221225497, Direction.S)])
def test_convert_tile_direction(tile_number, converted_number):
    """
    Take number from layer's data (JSON file) and assert it was correctly
    transformed to valid direction in degrees.
    """
    assert get_tile_direction(tile_number) == converted_number


def test_dict_paths_is_correct():
    """
    Assert that the result of get_paths() is a dictionary.
    Assert that the paths structure is valid: integer is tile ID, string is path to the picture.
    """
    data = get_data("maps/test_3.json")
    paths = get_paths(data)
    for key, value in paths.items():
        assert isinstance(key, int)
        assert isinstance(value, str)
    assert isinstance(paths, dict)


def test_robots_on_starting_coordinates():
    """
    Assert that the result of get_robots_to_start is a list which contains Robot objects with correct attribute coordinates.
    """
    board, _ = get_board("maps/test_3.json")
    robots = get_robots_to_start(board)
    assert isinstance(robots, list)
    assert isinstance(robots[0], Robot)


def test_starting_state():
    """
    Assert that created starting state (board and robots) contains the correct instances of objects.
    """
    ss = get_start_state("maps/test_3.json")
    assert isinstance(ss, State)
    assert isinstance(ss.robots, list)
    assert isinstance(ss.robots[0], Robot)
    assert isinstance(ss.board, dict)
    assert isinstance(ss.board[0, 0], list)
    assert isinstance(ss.board[0, 0][0], Tile)


@pytest.mark.parametrize(("input_coordinates", "input_direction", "distance", "output_coordinates"),
                         [((3, 3), Direction.N, 2, (3, 5)),
                          ((3, 3), Direction.E, 2, (3, 3)),
                          ((3, 3), Direction.S, 2, (3, 2)),
                          ((3, 3), Direction.W, 2, (2, 3))])
def test_robot_walk(input_coordinates, input_direction, distance, output_coordinates):
    """
    Take robot's coordinates, direction and distance and assert robot walked
    to correct coordinates.
    """
    state = get_start_state("maps/test_3.json")
    robot = Robot(input_direction, None, input_coordinates)
    robot.walk(distance, state)
    assert robot.coordinates == output_coordinates


@pytest.mark.parametrize(("input_coordinates", "input_direction", "distance", "output_coordinates"),
                         [((0, 1), Direction.N, 3, (0, 4)),
                          ((8, 1), Direction.N, 3, (8, 3)),
                          ((10, 1), Direction.N, 3, (10, 2)),
                          ((3, 3), Direction.E, 2, (3, 3)),
                          ((3, 3), Direction.S, 2, (3, 2)),
                          ((3, 3), Direction.W, 2, (2, 3))])
def test_robot_move(input_coordinates, input_direction, distance, output_coordinates):
    """
    Take robot's coordinates, move's direction and distance and assert robot
    was moved to correct coordinates.
    """
    state = get_start_state("maps/test_3.json")
    robot = Robot(Direction.N, None, input_coordinates)
    robot.move(input_direction, distance, state)
    assert robot.coordinates == output_coordinates


@pytest.mark.parametrize("map_name", maps)
def test_tile_size(map_name):
    """
    Take size of tiles used in JSON files and assert correct tile size.
    This test has to be removed, when width and height of tile image are
    no longer constants used for tile drawing.
    """
    data = get_data(map_name)
    assert data["tilewidth"] == 64
    assert data["tileheight"] == 64

@pytest.mark.parametrize("map_name", maps)
def test_map_is_valid(map_name):
    assert check_squares(map_name) == True



@pytest.mark.parametrize("map_name", ["maps/bad_map.json"])
def test_map_is_invalid(map_name):
    assert check_squares(map_name) != True<|MERGE_RESOLUTION|>--- conflicted
+++ resolved
@@ -5,8 +5,7 @@
 from validator import check_squares
 import pytest
 
-<<<<<<< HEAD
-=======
+
 maps = []
 for i in Path('maps/').glob('test_*.json'):
     maps.append(str(i))
@@ -17,7 +16,6 @@
     data = get_data(map_name)
     coordinates = get_coordinates(data)
     assert isinstance(coordinates, list)
->>>>>>> a8238a80
 
 
 # Set of tests checking the structure of read JSON file (supposed to come from Tiled 1.2)
