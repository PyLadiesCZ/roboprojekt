<<<<<<< HEAD
from backend import get_board, get_coordinates, get_data, get_tile_id, get_tile_rotation, get_paths
=======
from backend import get_board, get_coordinates, get_data, get_tile_id, get_tile_rotation, Robot
>>>>>>> ff570c59
import pytest


@pytest.mark.parametrize("map_name", ["test_1", "test_2", "test_3"])
def test_get_coordinates_returns_list(map_name):
    """Test that get_coordinates() returns a list for each map."""
    data = get_data("maps/" + map_name + ".json")
    coordinates = get_coordinates(data)
    assert isinstance(coordinates, list)


# Set of tests checking the structure of read JSON file (supposed to come from Tiled 1.2)
def test_map_returns_correct_data_list():
    """
    Take JSON file with test_1 map and assert correct data list.

    If the test_1.json map is changed or removed, the test needs to be updated.
    """
    data = get_data("maps/test_1.json")
    assert data["layers"][0]["data"] == [2, 1, 1, 1, 1, 1, 1, 1, 1, 1, 1, 2, 2, 1, 1, 1, 1, 1, 1, 1, 1, 1, 2, 1, 2, 1, 1, 1, 1, 1, 1, 1, 1, 2, 1, 1, 2, 1, 1, 1, 1, 1, 1, 1, 2, 1, 1, 1, 2, 1, 1, 1, 1, 1, 1, 2, 1, 1, 1, 1, 2, 1, 1, 1, 1, 1, 2, 1, 1, 1, 1, 1, 2, 1, 1, 1, 1, 2, 1, 1, 1, 1, 1, 1, 2, 1, 1, 1, 2, 1, 1, 1, 1, 1, 1, 1, 2, 1, 1, 2, 1, 1, 1, 1, 1, 1, 1, 1, 2, 1, 2, 1, 1, 1, 1, 1, 1, 1, 1, 1, 2, 2, 1, 1, 1, 1, 1, 1, 1, 1, 1, 1, 2, 2, 2, 2, 2, 2, 2, 2, 2, 2, 2, 2]


@pytest.mark.parametrize(("id_number", "expected_value"),
                         [(0, 0),
                          (2, 2),
                          (4, 6),
                          (6, 9),
                          (13, 16), ])
def test_map_returns_correct_image_ID(id_number, expected_value):
    """
    Take JSON file with test_1 map and assert correct image ID.

    If the test_1.json map is changed or removed, the test needs to be updated.
    """
    data = get_data("maps/test_1.json")
    assert data["tilesets"][0]["tiles"][id_number]["id"] == expected_value


@pytest.mark.parametrize(("id_number", "expected_value"),
                         [(0, "../img/squares/png/ground.png"),
                          (2, "../img/squares/png/laser_1_base.png"),
                          (4, "../img/squares/png/gear_r.png"),
                          (6, "../img/squares/png/pusher_1_3_5.png"),
                          (13, "../img/squares/png/laser_2.png"), ])
def test_map_returns_correct_image_path(id_number, expected_value):
    """
    Take JSON file with test_1 map and assert correct image path.

    If the test_1.json map is changed or removed, the test needs to be updated.
    """
    data = get_data("maps/test_1.json")
    assert data["tilesets"][0]["tiles"][id_number]["image"] == expected_value


def test_get_board_instance():
    """
    Take JSON file with test_3 map and assert correct tilelist is returned.

    If the test_3.json map is changed or removed, the test needs to be updated.
    """
    data = get_data("maps/test_3.json")
    board = get_board(data)
    assert isinstance(board, dict)


@pytest.mark.parametrize(("tile_number", "converted_number"),
                         [(1, 1),
                         (2684354573, 13),
                         (2684354584, 24),
                         (1610612749, 13)])
def test_convert_tile_id(tile_number, converted_number):
    """
    Take number from layer's data (JSON file) and assert it was correctly
    transformed to valid tile ID.
    """
    assert get_tile_id(tile_number) == converted_number


@pytest.mark.parametrize(("tile_number", "converted_number"),
                         [(1, 0),
                         (2684354573, 90),
                         (2684354584, 90),
                         (1610612749, 270),
                         (3221225497, 180)])
<<<<<<< HEAD
def test_convert_tile_rotation(input_number, converted_number):
    """Take number from layer's data (JSON file) and assert it was correctly transformed to valid rotation in degrees."""

    assert get_tile_rotation(input_number) == converted_number


def test_dict_paths_is_correct():
    data = get_data("maps/test_3.json")
    paths = get_paths(data)
    for key, value in paths.items():
        assert isinstance(key, int)
        assert isinstance(value, str)
    assert isinstance(paths, dict)
=======
def test_convert_tile_rotation(tile_number, converted_number):
    """
    Take number from layer's data (JSON file) and assert it was correctly
    transformed to valid rotation in degrees.
    """
    assert get_tile_rotation(tile_number) == converted_number


@pytest.mark.parametrize(("input_coordinates", "input_rotation", "distance", "output_coordinates"),
                         [((3, 3), 0, 2, (3, 5)),
                          ((3, 3), 90, 2, (5, 3)),
                          ((3, 3), 180, 2, (3, 1)),
                          ((3, 3), 270, 2, (1, 3))])
def test_robot_walk(input_coordinates, input_rotation, distance, output_coordinates):
    """
    Take robot's coordinates, rotation and distance and assert robot walked
    to correct coordinates.
    """
    robot = Robot(input_rotation, None, input_coordinates)
    robot.walk(distance)
    assert robot.coordinates == output_coordinates


@pytest.mark.parametrize(("input_coordinates", "input_direction", "distance", "output_coordinates"),
                         [((3, 3), 0, 2, (3, 5)),
                          ((3, 3), 90, 2, (5, 3)),
                          ((3, 3), 180, 2, (3, 1)),
                          ((3, 3), 270, 2, (1, 3))])
def test_robot_move(input_coordinates, input_direction, distance, output_coordinates):
    """
    Take robot's coordinates, move's direction and distance and assert robot
    was moved to correct coordinates.
    """
    robot = Robot(0, None, input_coordinates)
    robot.move(input_direction, distance)
    assert robot.coordinates == output_coordinates
>>>>>>> ff570c59
<|MERGE_RESOLUTION|>--- conflicted
+++ resolved
@@ -1,8 +1,4 @@
-<<<<<<< HEAD
-from backend import get_board, get_coordinates, get_data, get_tile_id, get_tile_rotation, get_paths
-=======
-from backend import get_board, get_coordinates, get_data, get_tile_id, get_tile_rotation, Robot
->>>>>>> ff570c59
+from backend import get_board, get_coordinates, get_data, get_tile_id, get_tile_rotation, get_paths, Robot
 import pytest
 
 
@@ -87,12 +83,12 @@
                          (2684354584, 90),
                          (1610612749, 270),
                          (3221225497, 180)])
-<<<<<<< HEAD
-def test_convert_tile_rotation(input_number, converted_number):
-    """Take number from layer's data (JSON file) and assert it was correctly transformed to valid rotation in degrees."""
-
-    assert get_tile_rotation(input_number) == converted_number
-
+def test_convert_tile_rotation(tile_number, converted_number):
+    """
+    Take number from layer's data (JSON file) and assert it was correctly
+    transformed to valid rotation in degrees.
+    """
+    assert get_tile_rotation(tile_number) == converted_number
 
 def test_dict_paths_is_correct():
     data = get_data("maps/test_3.json")
@@ -101,14 +97,6 @@
         assert isinstance(key, int)
         assert isinstance(value, str)
     assert isinstance(paths, dict)
-=======
-def test_convert_tile_rotation(tile_number, converted_number):
-    """
-    Take number from layer's data (JSON file) and assert it was correctly
-    transformed to valid rotation in degrees.
-    """
-    assert get_tile_rotation(tile_number) == converted_number
-
 
 @pytest.mark.parametrize(("input_coordinates", "input_rotation", "distance", "output_coordinates"),
                          [((3, 3), 0, 2, (3, 5)),
@@ -137,5 +125,4 @@
     """
     robot = Robot(0, None, input_coordinates)
     robot.move(input_direction, distance)
-    assert robot.coordinates == output_coordinates
->>>>>>> ff570c59
+    assert robot.coordinates == output_coordinates