"""
The frontend module
    - deal with graphic output
    - define a Pyglet window for drawing and create sprites from images
"""

import pyglet

# Constatnts for size of tile image in px
TILE_WIDTH = 64
TILE_HEIGHT = 64

def init_window(state):
    """
    Return a pyglet window for graphic outputself.
    state: State object containing game board, robots and map sizes
    """
    window = pyglet.window.Window(state.sizes[0] * TILE_WIDTH,
                                  state.sizes[1] * TILE_HEIGHT, resizable=True)
    return window

def load_tiles(state):
    """
    Return list of sprites of tiles.

    state: State object containing game board, robots and map sizes
    data: a dict created from decoded Tiled 1.2 JSON file
    """
    tile_sprites = []
<<<<<<< HEAD
    for coordinate, tiles in state._board.items():
        sprites = sprite(coordinate, tiles)
=======
    for coordinate, tiles in state.board.items():
        sprites = create_sprites(coordinate, tiles)
>>>>>>> ed99d044
        tile_sprites.extend(sprites)
    return tile_sprites


def load_robots(state):
    """
    Return list of sprites of robots.

    state: State object containing game board, robots and map sizes
    data: a dict created from decoded Tiled 1.2 JSON file
    """
    robot_sprites = []
    for robot in state.robots:
<<<<<<< HEAD
        if robot.lives > 0:
            robot_sprite = sprite(robot.coordinates, [robot])
            robot_sprites.extend(robot_sprite)
=======
        robot_sprite = create_sprites(robot.coordinates, [robot])
        robot_sprites.extend(robot_sprite)
>>>>>>> ed99d044
    return robot_sprites


def create_sprites(coordinate, items):
    """
    Return list of sprites of items.

    coordinate: coordinate of tiles or robot
    items: a list of Tile or Robot objects
    """
    items_sprites = []
    for item in items:
        rotation = item.direction.value
        path = item.path
        x, y = coordinate
        img = pyglet.image.load(path)
        img.anchor_x = img.width//2
        img.anchor_y = img.height//2
        item_x = x*TILE_WIDTH
        item_y = y*TILE_HEIGHT
        img_sprite = pyglet.sprite.Sprite(img, x=img.anchor_x + item_x,
                                               y=img.anchor_y + item_y)
        img_sprite.rotation = rotation
        items_sprites.append(img_sprite)
    return items_sprites


def draw_board(state):
    """
    Draw the images of tiles and robots into map.

    state: State object containing game board, robots and map sizes
    """
    tile_sprites = load_tiles(state)
    robot_sprites = load_robots(state)
    tile_sprites.extend(robot_sprites)

    for tile_sprite in tile_sprites:
        tile_sprite.draw()<|MERGE_RESOLUTION|>--- conflicted
+++ resolved
@@ -27,13 +27,8 @@
     data: a dict created from decoded Tiled 1.2 JSON file
     """
     tile_sprites = []
-<<<<<<< HEAD
     for coordinate, tiles in state._board.items():
-        sprites = sprite(coordinate, tiles)
-=======
-    for coordinate, tiles in state.board.items():
         sprites = create_sprites(coordinate, tiles)
->>>>>>> ed99d044
         tile_sprites.extend(sprites)
     return tile_sprites
 
@@ -47,14 +42,9 @@
     """
     robot_sprites = []
     for robot in state.robots:
-<<<<<<< HEAD
         if robot.lives > 0:
-            robot_sprite = sprite(robot.coordinates, [robot])
+            robot_sprite = create_sprites(robot.coordinates, [robot])
             robot_sprites.extend(robot_sprite)
-=======
-        robot_sprite = create_sprites(robot.coordinates, [robot])
-        robot_sprites.extend(robot_sprite)
->>>>>>> ed99d044
     return robot_sprites
 
 
