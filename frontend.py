--- conflicted
+++ resolved
@@ -13,13 +13,7 @@
 def init_window(state):
     """
     Return a pyglet window for graphic outputself.
-
-<<<<<<< HEAD
-    data: a dict created from decoded Tiled 1.2 JSON file
-    work for maps 12x12 as well as others
-=======
     state: State object containing game board, robots and map sizes
->>>>>>> 05dff554
     """
     window = pyglet.window.Window(state.sizes[0] * TILE_WIDTH,
                                   state.sizes[1] * TILE_HEIGHT, resizable=True)
