"""
Game interface.
Client which receives data about its robot, cards and state of the game from
server. It sends messages with its state to server.
"""
import asyncio
import aiohttp
import pyglet

from interface_frontend import draw_interface, create_window, handle_text
from interface import InterfaceState
from backend import State


class Interface:
    def __init__(self):
        # Game attributes
        self.window = create_window()
        self.window.push_handlers(
            on_draw=self.window_draw,
            on_text=self.on_text, )
        self.state = InterfaceState()
        self.game_state = None

        # Connection attribute
        self.ws = None

    def window_draw(self):
        """
        Draw the window containing game interface with its current state.
        """
        self.window.clear()
        draw_interface(self.state, self.window)

    def on_text(self, text):
        """
        Key listener.
        Wait for user input on keyboard and react for it.
        With every key press send interface state to server.
        """
        handle_text(self.state, text)
        self.send_to_server(self.state.as_dict())

    def send_to_server(self, message):
        """
        Send messages to server.
        """
        # print(message)
        if self.ws:
            asyncio.ensure_future(self.ws.send_json(message))

    async def get_messages(self):
        """
        Connect to server and receive messages.
        Process information from server: game state, robot and cards.
        """
        # create Session
        async with aiohttp.ClientSession() as session:
            # create Websocket
            async with session.ws_connect('http://localhost:8080/interface/') as self.ws:
                # Cycle "for" is finished when client disconnects from server
                async for message in self.ws:
                    message = message.json()
                    if "robot_name" in message:
                        robot_name = message["robot_name"]
                    if "game_state" in message:
                        self.set_game_state(message, robot_name)
                    if "robots" in message:
                        self.set_robots(message, robot_name)
                    if "cards" in message:
                        self.set_dealt_cards(message)
<<<<<<< HEAD
                    if "winner" in message:
                        self.set_winner(message)
                    # else:
                    #     print(message)
=======
                        self.state.timer = False
                    if "timer_start" in message:
                        self.state.timer = True
                    if "timer_end" in message:
                        self.set_timer_off(message)
>>>>>>> df7ee373
        self.ws = None

    def set_game_state(self, message, robot_name):
        """
        Set game attributes using data from server message:
        - create game state, call set_robots.
        """
        self.game_state = State.whole_from_dict(message)
        self.set_robots(message["game_state"], robot_name)

    def set_robots(self, message, robot_name):
        """
        Set robots, players and self robot using data from sent message.
        """
        self.game_state.robots = self.game_state.robots_from_dict(message)
        self.state.players = self.game_state.robots
        for robot in self.state.players:
            if robot.name == robot_name:
                self.state.robot = robot
                index = self.state.players.index(robot)
                del self.state.players[index]

    def set_dealt_cards(self, message):
        """
        Set dealt cards and game round using data from server message.
        """
        self.state.selection_confirmed = False
        self.state.dealt_cards = self.game_state.cards_from_dict(message)
        self.state.return_cards()
        # Set the game round for this client - it is changed only
        # by message from server
        self.state.my_game_round = message["current_game_round"]

<<<<<<< HEAD
    def set_winner(self, message):
        """
        Set winner from received message.
        """
        winner = message["winner"]
        self.state.winner = winner
=======
    def set_timer_off(self, message):
        """
        Set timer for client. It check game round for timer off.
        """
        state_game_round = message["timer_end"]["game_round"]
        if state_game_round == self.state.my_game_round:
            self.state.timer = False
>>>>>>> df7ee373

def tick_asyncio(dt):
    """
    Schedule an event loop.
    """
    loop = asyncio.get_event_loop()
    loop.run_until_complete(asyncio.sleep(0))


def main():
    interface = Interface()

    pyglet.clock.schedule_interval(tick_asyncio, 1/30)
    asyncio.ensure_future(interface.get_messages())


if __name__ == "__main__":
    main()
    pyglet.app.run()<|MERGE_RESOLUTION|>--- conflicted
+++ resolved
@@ -69,18 +69,13 @@
                         self.set_robots(message, robot_name)
                     if "cards" in message:
                         self.set_dealt_cards(message)
-<<<<<<< HEAD
+                        self.state.timer = False
                     if "winner" in message:
                         self.set_winner(message)
-                    # else:
-                    #     print(message)
-=======
-                        self.state.timer = False
                     if "timer_start" in message:
                         self.state.timer = True
                     if "timer_end" in message:
                         self.set_timer_off(message)
->>>>>>> df7ee373
         self.ws = None
 
     def set_game_state(self, message, robot_name):
@@ -114,14 +109,13 @@
         # by message from server
         self.state.my_game_round = message["current_game_round"]
 
-<<<<<<< HEAD
     def set_winner(self, message):
         """
         Set winner from received message.
         """
         winner = message["winner"]
         self.state.winner = winner
-=======
+
     def set_timer_off(self, message):
         """
         Set timer for client. It check game round for timer off.
@@ -129,7 +123,7 @@
         state_game_round = message["timer_end"]["game_round"]
         if state_game_round == self.state.my_game_round:
             self.state.timer = False
->>>>>>> df7ee373
+
 
 def tick_asyncio(dt):
     """
