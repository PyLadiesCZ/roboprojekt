"""
The server will run and play the game.
More info about creating server and client -
https://aiohttp.readthedocs.io/en/stable/index.html

Run server.py in command line, in new command line run client_receiver.py,
it will receive messages from server. You can send one message to server,
which will be displayed - in another command line open client_sender.py
with argument(message) - "python client_sender.py Hello".
"""
import sys
import json
import contextlib

import aiohttp
from aiohttp import web

<<<<<<< HEAD
from backend import get_start_state
=======
from backend import State, get_robot_names
>>>>>>> 77a63fac
from interface import create_card_pack


if len(sys.argv) == 1:
    map_name = "maps/test_3.json"
else:
    map_name = sys.argv[1]

# Create state, will be edited
state = State.get_start_state(map_name)

card_pack = create_card_pack()
card_pack = str(card_pack)

available_robots = state.robots
# Dictionary {ws_interface: robot_name}
assigned_robots = {}


# A list of connected clients
ws_receivers = []
ws_interfaces = []
# Routing table for aiohttp.web
routes = web.RouteTableDef()


@contextlib.asynccontextmanager
async def ws_handler(request, ws_list):
    # Prepare WebSocket
    ws = web.WebSocketResponse()
    await ws.prepare(request)
    # WebSocket is added to a list
    ws_list.append(ws)
    if ws_list == ws_interfaces:
        assigned_robots[ws] = available_robots.pop(0)
        print(assigned_robots)

    try:
        yield ws
    finally:
        # after disconnection client is removed from list
        ws_list.remove(ws)


@routes.get("/receiver/")
async def receiver(request):
    async with ws_handler(request, ws_receivers) as ws:
        # This message is sent only this (just connected) client
        await ws.send_json(state.as_dict(map_name), dumps=json.dumps)
        # For cycle keeps the connection with client alive
        async for msg in ws:
            pass
        return ws


@routes.get("/interface/")
async def interface(request):
    async with ws_handler(request, ws_interfaces) as ws:
        # This message is sent only this (just connected) client
        #await ws.send_json(robots[0], dumps=json.dumps)
        await ws.send_json(state.as_dict(map_name), dumps=json.dumps)
        #await ws.send_json(card_pack, dumps=json.dumps)
        # Process messages from this client
        async for msg in ws:
            if msg.type == aiohttp.WSMsgType.TEXT:
                print(msg.data)
                # Send messages to all connected clients
                ws_all = ws_receivers + ws_interfaces
                for client in ws_all:
                    # send info about state
                    await client.send_json(state.as_dict(map_name), dumps=json.dumps)
        return ws


# aiohttp.web application
def get_app(argv=None):
    app = web.Application()
    app.add_routes(routes)
    return app


if __name__ == '__main__':
    app = get_app()
    web.run_app(app)<|MERGE_RESOLUTION|>--- conflicted
+++ resolved
@@ -15,11 +15,7 @@
 import aiohttp
 from aiohttp import web
 
-<<<<<<< HEAD
-from backend import get_start_state
-=======
-from backend import State, get_robot_names
->>>>>>> 77a63fac
+from backend import State
 from interface import create_card_pack
 
 
