--- conflicted
+++ resolved
@@ -151,16 +151,10 @@
 
                 if selection_confirmed_number == len(self.state.robots):
                     await self.play_game_round()
-<<<<<<< HEAD
-
-    async def send_new_dealt_cards(self):
-        """
-        Send new dealt cards to robots.
-        """
-        for robot in self.state.robots:
-            robot.dealt_cards = self.state.get_dealt_cards(robot)
-            ws = self.assigned_robots[robot.name]
-            await ws.send_json(self.state.cards_and_game_round_as_dict(robot.dealt_cards))
+                # If last robot doesnt selected his cards, the timer starts.
+                if selection_confirmed_number == len(self.state.robots) - 1:
+                    await self.send_message("timer_start")
+                    asyncio.create_task(self.timer(self.state.game_round))
             
     async def play_game_round(self):
         """
@@ -174,19 +168,6 @@
         else:
             await self.send_message({"winner": self.state.winners})
 
-    async def send_message(self, message):
-        """
-        Send message to all clients.
-        """
-        ws_all = self.ws_receivers + self.ws_interfaces
-        for client in ws_all:
-            await client.send_json(message)
-=======
-                # If last robot doesnt selected his cards, the timer starts.
-                if selection_confirmed_number == len(self.state.robots) - 1:
-                    await self.send_message("timer_start")
-                    asyncio.create_task(self.timer(self.state.game_round))
-
     async def timer(self, game_round):
         """
         Run timer for 30s.
@@ -208,7 +189,6 @@
             robot.dealt_cards = self.state.get_dealt_cards(robot)
             ws = self.assigned_robots[robot.name]
             await ws.send_json(self.state.cards_and_game_round_as_dict(robot.dealt_cards))
->>>>>>> df7ee373
 
     async def play_game_round(self):
         """
