"""
Backend file contains functions for the game logic.
"""
from pathlib import Path
import random
<<<<<<< HEAD
from util import Direction, HoleTile, get_next_coordinates
=======
from util import Direction, Rotation, HoleTile
>>>>>>> 5228e439
from loading import get_board


class Robot:
    def __init__(self, direction, path, path_front, coordinates):
        self.direction = direction
        self.path = path
        self.path_front = path_front
        self.coordinates = coordinates
        self.start_coordinates = coordinates
        # program = cards on hand, list.
        # currently testing's value, to be removed
        self.program = [RotationCard(200, Rotation.LEFT), MovementCard(100, 2)]
        self.lives = 3
        self.flags = 0
        self.damages = 4

    @property
    # More info about @property decorator - official documentation:
    # https://docs.python.org/3/library/functions.html#property
    def inactive(self):
        """
        Return True if robot is inactive (not on the game board).

        All inactive robots have coordinates -1, -1.
        """
        return self.coordinates == (-1, -1)

    def __repr__(self):
        return "<Robot {} {} {} Lives: {} Flags: {} Damages: {}, Inactive: {}>".format(
            self.direction, self.path, self.coordinates, self.lives, self.flags,
            self.damages, self.inactive)

    def walk(self, distance, state, direction=None):
        """
        Move a robot to new coordinates based on its direction.
        Optional argument:
            direction - Default value is set to robot's direction.

        When robot walks, it can move other robots in the way.
        """
        if direction is None:
            direction = self.direction

        # Robot can go backwards - then his distance is -1.
        # In this case we want to rotate him, make him walk 1 step and rotate back.
        # He still can move the other robots on the way.
        if distance < 0:
            self.rotate(Rotation.U_TURN)
            self.walk((-distance), state)
            self.rotate(Rotation.U_TURN)

        for step in range(distance):
            # Check walls before moving.
            if not check_wall(self.coordinates, direction, state):
                break

            # There is no wall. Get new coordinates.
            next_coordinates = get_next_coordinates(self.coordinates, direction)
            # Check robots on the next tile.
            robot_in_the_way = None
            for robot in state.robots:
                if robot.coordinates == next_coordinates:
                    # Save index of robot that is in the way.
                    robot_in_the_way = state.robots.index(robot)
                    break
            # Move robot in the way.
            if robot_in_the_way is not None:
                    state.robots[robot_in_the_way].walk(1, state, direction)
                    # Check that robot moved.
                    if state.robots[robot_in_the_way].coordinates != next_coordinates:
                        # Robot walks to new coordinates.
                        self.coordinates = next_coordinates
                        # Check hole on new coordinates
                        self.check_hole(state)
            # There isn't a robot in the way. Robot walks to new coordinates.
            else:
                self.coordinates = next_coordinates
                # Check hole on new coordinates
                self.check_hole(state)

    def move(self, direction, distance, state):
        """
        Move a robot to new coordinates according to direction of the move.

        When robot is moved by game elements (convoyer belt or pusher),
        it doesn't have enough power to push other robots. If there is a robot
        in the way, the movement is stopped.
        """
        for step in range(distance):
            # Check walls before moving.
            if not check_wall(self.coordinates, direction, state):
                break
            # There is no wall. Get new coordinates.
            next_coordinates = get_next_coordinates(self.coordinates, direction)
            # Check robots on the next tile before moving.
            robot_check = True
            for robot in state.robots:
                if robot.coordinates == next_coordinates:
                    # There is a robot on the next tile.
                    # Robot can't be moved.
                    robot_check = False
                    break
            # There isn't a robot on the next tile. Robot will be moved.
            if robot_check:
                self.coordinates = next_coordinates
                # Check hole on new coordinates
                self.check_hole(state)

    def die(self):
        """
        Robot lose life and skip rest of game round.
        Robot is moved out of game board for the rest of the round.
        """
        self.lives -= 1
        self.coordinates = (-1, -1)

    def rotate(self, where_to):
        """
        Rotate robot according to a given direction.
        """
        self.direction = self.direction.get_new_direction(where_to)

    def apply_card_effect(self, state):
        """
        Get the current card (depending on game round) and perform the card effect.
        If the card's effect is move - it calls robot's method walk,
        if it is rotation - robot's method rotate.

        TODO: resolve card's priority
        """
        # card on an index of a current game round
        current_card = self.program[state.game_round - 1]

        if isinstance(current_card, MovementCard):
            self.walk(current_card.distance, state)

        if isinstance(current_card, RotationCard):
            self.rotate(current_card.rotation)

    def check_hole(self, state):
        """
        Check tiles on robot's coordinates for HoleTile and apply its effect.
        """
        for tile in state.get_tiles(self.coordinates):
            tile.kill_robot(self)
            if self.inactive:
                break


class Card:
    def __init__(self, priority):
        self.priority = priority  # int - to decide who goes first


class MovementCard(Card):
    def __init__(self, priority, value):
        self.distance = value
        super().__init__(priority)


class RotationCard(Card):
    def __init__(self, priority, value):
        self.rotation = value
        super().__init__(priority)


class State:
    def __init__(self, board, robots, sizes):
        self._board = board
        self.robots = robots
        self.sizes = sizes
        self.game_round = 1

    def __repr__(self):
        return "<State {} {}>".format(self._board, self.robots)

    def get_tiles(self, coordinates):
        """
        Get tiles on requested coordinates.

        coordinates: tuple of x and y coordinate

        Return a list of tiles or return hole tile if coordinates are out of the board.
        """
        if coordinates in self._board:
            return self._board[coordinates]
        else:
            # Coordinates are out of game board.
            # Return hole tile.
            return [HoleTile()]


def get_starting_coordinates(board):
    """
    Get starting coordinates for robots.

    board: dictionary returned by get_board().

    Return a list with coordinates of starting tiles.

    Find the objects which are starting tiles (matching attribute path of Tile object),
    then add coordinate of those tiles to the list of starting coordinates.
    """
    starting_coordinates = []
    for coordinate, tiles in board.items():
        for tile in tiles:
            # range(9) because there may be max. 8 starting squares
            for i in range(9):
                if tile.path == ("./img/squares/png/starting_square0{}.png".format(i)):
                    starting_coordinates.append(coordinate)
    return starting_coordinates


def get_robot_paths():
    """
    Return a list of paths to robots images.

    Using pathlib.Path library add all the files in given directory to the list.
    Ex. [PosixPath('img/robots_map/png/MintBot.png'), PosixPath('img/robots_map/png/terka_robot_map.png')].
    """
    robot_paths = []
    for robot_path in Path('./img/robots_map/png/').iterdir():  # search image file
        name = robot_path.name
        robot_front_path = './img/robots/png/' + name
        robot_paths.append((robot_path, robot_front_path))
    return robot_paths


def get_robots_to_start(board):
    """
    Place robots on starting tiles.

    board: dictionary returned by get_board()

    Return list of robots on the starting tiles of the board.

    Initialize Robot objects on the starting tiles coordinates with random
    choice of robot's avatar on particular tile.
    Once the robot is randomly chosen, it is removed from the list
    (it cannot appear twice on the board).
    On the beginning all the Robot objects have implicit 0 degree direction.
    """
    starting_coordinates = get_starting_coordinates(board)
    robot_paths = get_robot_paths()
    robots_start = []
    for coordinate in starting_coordinates:

        # Condition to assure no exception in case robot_paths is shorter
        # than coordinate's list
        if robot_paths:
            paths = random.choice(robot_paths)
            robot_paths.remove(paths)
            path, path_front = paths
            robot = Robot(Direction.N, path, path_front, coordinate)
            robots_start.append(robot)
    return robots_start


def get_tile_count(board):
    """
    From the board coordinates get the count of tiles in horizontal (x) and vertical (y) ax.

    Takes board: result of get_board() from loading module.
    """
    x_set = set()
    y_set = set()
    for coordinate in board.keys():
        x, y = coordinate
        x_set.add(x)
        y_set.add(y)
    return len(x_set), len(y_set)


def get_start_state(map_name):
    """
    Get starting state of game.

    map_name: path to map file. Currently works only for .json files from Tiled 1.2

    Create board and robots on starting squares, initialize State object containing Tile and Robot object as well as the map size.
    Return State object.
    """
    board = get_board(map_name)
    tile_count = get_tile_count(board)
    robots_start = get_robots_to_start(board)
    state = State(board, robots_start, tile_count)
    return state


def check_wall(coordinates, direction, state):
    """
    Check wall in the direction of the move.

    coordinates: tuple of x and y coordinate
    direction: object of Direction class
    state: object of State class

    Return a boolean.

    True - There isn't wall, robot can move.
    False - There is wall, robot can't move.
    """
    old_tiles = state.get_tiles(coordinates)
    # On the current tile: Check wall in the direction of next move.
    for tile in old_tiles:
        move_from = tile.can_move_from(direction)
        if not move_from:
            # On the current tile: There is a wall in the direction of the move.
            return False
    if move_from:
        # There is no wall, so get new coordinates.
        next_coordinates = get_next_coordinates(coordinates, direction)
        # Get new list of tiles
        new_tiles = state.get_tiles(next_coordinates)
        # Check wall on the next tile in the direction of the move.
        for tile in new_tiles:
            move_to = tile.can_move_to(direction)
            if not move_to:
                # On the next tile: There is a wall in the direction
                # of the move.
                return False
        if move_to:
            return True


def apply_tile_effects(state):
    """
    Apply tile effects according to game rules.
    """
    # Activate belts
        # 1) Express belts move 1 space
        # 2) Express belts and normal belts move 1 space

    # Activate pusher
    for robot in state.robots:
        if not robot.inactive:
            tiles = state.get_tiles(robot.coordinates)
            for tile in tiles:
                # Kill robot if it is standing on hole tile.
                # After completed cards play part with integration of robot
                # dying after card movement. This line can be deleted.
                tile.kill_robot(robot)
                # All set. Start moving.
                tile.push_robot(robot, state)
                if robot.inactive:
                    break

    # Activate gear
    for robot in state.robots:
        if not robot.inactive:
            tiles = state.get_tiles(robot.coordinates)
            for tile in tiles:
                tile.rotate_robot(robot)

    # Activate laser
    for robot in state.robots:
        if not robot.inactive:
            tiles = state.get_tiles(robot.coordinates)
            for tile in tiles:
                tile.shoot_robot(robot, state)
                if robot.inactive:
                    break
    # Activate robot laser

    # Collect flags, repair robots
    for robot in state.robots:
        if not robot.inactive:
            tiles = state.get_tiles(robot.coordinates)
            for tile in tiles:
                tile.collect_flag(robot)
                tile.repair_robot(robot)

    # Delete robots with zero lives
    state.robots = [robot for robot in state.robots if robot.lives > 0]
    for robot in state.robots:
        # If robot lost life during game round, it will now ressurect at its
        # starting coordinates.
        if robot.inactive:
            robot.coordinates = robot.start_coordinates
            robot.damages = 0
            robot.direction = Direction.N<|MERGE_RESOLUTION|>--- conflicted
+++ resolved
@@ -3,11 +3,7 @@
 """
 from pathlib import Path
 import random
-<<<<<<< HEAD
-from util import Direction, HoleTile, get_next_coordinates
-=======
-from util import Direction, Rotation, HoleTile
->>>>>>> 5228e439
+from util import Direction, Rotation, HoleTile, get_next_coordinates
 from loading import get_board
 
 
