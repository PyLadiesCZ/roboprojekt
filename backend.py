--- conflicted
+++ resolved
@@ -306,29 +306,16 @@
     return start_tiles
 
 
-<<<<<<< HEAD
 def get_robot_names():
+    """
+    Return a list of robots names using pathlib.Path library.
+    """
     robot_names = []
     for img in Path('./img/robots/png').iterdir():
         robot_name = img.stem
         robot_names.append(robot_name)
 
     return robot_names
-=======
-def get_robot_paths():
-    """
-    Return a list of paths to robots images.
-    
-    Using pathlib.Path library add all the files in given directory to the list.
-    Ex. [PosixPath('img/robots_map/png/MintBot.png'), PosixPath('img/robots_map/png/terka_robot_map.png')].
-    """
-    robot_paths = []
-    for robot_path in Path('./img/robots_map/png/').iterdir():  # search image file
-        name = robot_path.name
-        robot_front_path = './img/robots/png/' + name
-        robot_paths.append((robot_path, robot_front_path))
-    return robot_paths
->>>>>>> 5a8e9b09
 
 
 def create_robots(board):
