"""
Backend file contains functions for the game logic.
"""
from pathlib import Path
from collections import OrderedDict

from util import Direction, Rotation, get_next_coordinates
from tile import HoleTile
from loading import get_board, get_map_data, board_from_data


MAX_DAMAGE_VALUE = 10


class Robot:
    def __init__(self, direction, coordinates, name):
        self.direction = direction
        self.coordinates = coordinates
        self.start_coordinates = coordinates
        self.program = []
        self.lives = 3
        self.flags = 0
        self.damages = 4
        self.power_down = False
        self.name = name

    @property
    # More info about @property decorator - official documentation:
    # https://docs.python.org/3/library/functions.html#property
    def inactive(self):
        """
        Return True if robot is inactive (not on the game board).
        All inactive robots have coordinates None.
        """
        return self.coordinates is None

    def __repr__(self):
        return "<Robot {} {} {} Lives: {} Flags: {} Damages: {}, Inactive: {}>".format(
            self.name, self.direction, self.coordinates, self.lives, self.flags,
            self.damages, self.inactive)

    def as_dict(self):
        """
        Return robot´s info as dictionary for sending with server.
        """
        return {"name": self.name, "coordinates": self.coordinates, "lives": self.lives,
                "flags": self.flags, "damages": self.damages, "power down": self.power_down,
                "direction": self.direction.value, "start coordinates": self.start_coordinates}

    def walk(self, distance, state, direction=None, push_others=True):
        """
        Move a robot to next coordinates based on his direction.
        Optional argument:
            direction - Default value is set to robot's direction.
        When robot walks, he can move other robots in the way.
        """
        if direction is None:
            direction = self.direction

        # Robot can go backwards - then his distance is -1.
        # In this case he walks 1 step in the direction opposite to the given one.
        # He can still move the other robots on the way.
        if distance < 0:
            self.walk((-distance), state, direction.get_new_direction(Rotation.U_TURN),
                      push_others=push_others)
        else:
            for step in range(distance):
                # Check the absence of a walls before moving.
                if not check_the_absence_of_a_wall(self.coordinates, direction, state):
                    break

                # There is no wall. Get next coordinates.
                next_coordinates = get_next_coordinates(self.coordinates, direction)
                # Check robots on the next tile before moving.
                robot_in_the_way = check_robot_in_the_way(state, next_coordinates)

                # Move robot in the way.
                if robot_in_the_way:
                    if push_others:
                        robot_in_the_way.walk(1, state, direction)
                        # Check that robot moved.
                        if robot_in_the_way.coordinates == next_coordinates:
                            break
                    else:
                        break

                # Robot walks to next coordinates.
                self.coordinates = next_coordinates
                # Check hole on next coordinates.
                self.fall_into_hole(state)
                # If robot falls into hole, he becomes inactive.
                if self.inactive:
                    break

    def move(self, direction, distance, state):
        """
        Move a robot to next coordinates according to direction of the move.

        When robot is moved by game elements (conveyor belt or pusher),
        he doesn't have enough power to push other robots. If there is a robot
        in the way, the movement is stopped.
        """
        self.walk(distance=distance, state=state, direction=direction, push_others=False)

    def die(self):
        """
        Robot lose life and skip rest of game round.
        Robot is moved out of game board for the rest of the round.
        """
        self.lives -= 1
        self.coordinates = None

    def rotate(self, where_to):
        """
        Rotate robot according to a given direction.
        """
        self.direction = self.direction.get_new_direction(where_to)

    def fall_into_hole(self, state):
        """
        Check tiles on robot's coordinates for HoleTile and apply its effect.
        """

        for tile in state.get_tiles(self.coordinates):
            tile.kill_robot(self)
            if self.inactive:
                break

    def shoot(self, state):
        """
        Shoot in robot's direction.
        If there is a wall on the way, the robot's laser stops (it can't pass it).
        If there is a robot on the way, he gets shot and the laser ends there.
        If a robot has activated Power Down for this register, he can't shoot.
        The check is performed from robot's position till the end of the board in robot's direction.
        """

        if not self.power_down:
            distance_till_end = self.get_distance_to_board_end(state)

            # First coordinates are robot's coordinates - wall must be checked
            next_coordinates = self.coordinates

            for step in range(distance_till_end):
                # Check if there is a robot on the next coordinates.
                # Skip this if the shooting robot's current coordinates are checked
                if next_coordinates != self.coordinates:
                    robot_in_the_way = check_robot_in_the_way(state, next_coordinates)

                    # There is a robot, shoot him and break the cycle (only one gets shot).
                    if robot_in_the_way:
                        robot_in_the_way.be_damaged()
                        break

                # Check if there is a wall, if is: end of shot.
                if not check_the_absence_of_a_wall(next_coordinates, self.direction, state):
                    break

                # No robots or walls on the coordinates, check one step further.
                else:
                    next_coordinates = get_next_coordinates(next_coordinates, self.direction)

    def be_damaged(self, strength=1):
        """
        Give one or more damages to the robot.
        If the robot has reached the maximum damage value, he gets killed.
        Strengh: optional argument, meaning how many damages should be added.
        By default it is 1 - the value of robot's laser.
        When the damage is performed by laser tile, there can be bigger number.
        """
        if self.damages < (MAX_DAMAGE_VALUE - strength):
            # Laser won't kill robot, but it will damage robot.
            self.damages += strength
        else:
            # Robot is damaged so much that laser kills it.
            self.die()

    def get_distance_to_board_end(self, state):
        """
        Get the distance from the robot's coordinates to the end of the board in robot's direction.
        Measured number is in the count of tiles between the robot and the board's edge.
        """

        if self.direction == Direction.N:
            return state.tile_count[1] - self.coordinates[1]
        if self.direction == Direction.S:
            return self.coordinates[1] + 1
        if self.direction == Direction.E:
            return state.tile_count[0] - self.coordinates[0]
        if self.direction == Direction.W:
            return self.coordinates[0] + 1


class Card:
    def __init__(self, priority):
        self.priority = priority  # int - to decide who goes first

    def __gt__(self, other):
        if other.priority < self.priority:
            return True
        else:
            return False


class MovementCard(Card):
    def __init__(self, priority, value):
        self.distance = value
        super().__init__(priority)

    @property
    def name(self):
        if self.distance == -1:
            return "back_up"
        else:
            return "move{}".format(self.distance)

    def __repr__(self):
        return "<{} {} {}>".format(self.name, self.priority, self.distance)

    def apply_effect(self, robot, state):
        """
        Card calls robot's method walk.
        """
        robot.walk(self.distance, state)


class RotationCard(Card):
    def __init__(self, priority, value):
        if isinstance(value, int):
            value = Rotation(value)
        self.rotation = value
        super().__init__(priority)

    @property
    def name(self):
        if self.rotation == Rotation.RIGHT:
            return "right"
        if self.rotation == Rotation.LEFT:
            return "left"
        else:
            return "u_turn"

    def __repr__(self):
        return "<{} {} {}>".format(self.name, self.priority, self.rotation)

    def apply_effect(self, robot, state):
        """
        Card calls robot's method rotate.
        """
        robot.rotate(self.rotation)


class State:
    def __init__(self, board, robots):
        self._board = board
        self.robots = robots
        self.tile_count = get_tile_count(board)

    def __repr__(self):
        return "<State {} {}>".format(self._board, self.robots)

    def as_dict(self, map_name):
        """
        Return state as dictionary for sending with server
        """
        return {"board": get_map_data(map_name), "robots": [robot.as_dict() for robot in self.robots]}

    def get_tiles(self, coordinates):
        """
        Get tiles on requested coordinates.
        coordinates: tuple of x and y coordinate
        Return a list of tiles or return hole tile if coordinates are out of the board.
        """
        if coordinates in self._board:
            return self._board[coordinates]
        else:
            # Coordinates are out of game board.
            # Return hole tile.
            return [HoleTile()]

    def get_active_robots(self):
        """
        Yield all active robots.
        """
        for robot in self.robots:
            if not robot.inactive:
                yield robot


class NoCardError(LookupError):
    """Raised when a robot doesn't have a card for the given register."""


def get_robot_names():
    """
    Return a list of robots names (names of the files with robots avatars).
    """
    robot_names = []
    for img in Path('./img/robots/png').iterdir():
        robot_name = img.stem
        robot_names.append(robot_name)
    return robot_names


def get_start_tiles(board, robot_tile_type=None):
    """
    Get initial tiles for robots. It can be either start or stop tiles.

    board: dictionary returned by get_board().
    robot_tile_type: choose the "stop" initial tile type if you want to get
    the final tiles (only for tests).
    By default it is None, which results in reading classic start tiles.
    Create an ordered dictionary of all initial tiles in the board with initial
    tile number as a key and values: coordinates and tile_direction.
    OrderedDict is a structure that ensures the dictionary is stored
    in the order of the new keys being added.
    """

    robot_tiles = {}

    for coordinate, tiles in board.items():
        for tile in tiles:
            if robot_tile_type == "stop":
                if tile.stop_properties_dict(coordinate) is not None:
                    robot_tiles[tile.number] = tile.stop_properties_dict(coordinate)
            else:
                if tile.properties_dict(coordinate) is not None:
                    robot_tiles[tile.number] = tile.properties_dict(coordinate)

    # Sort created dictionary by the first element - start tile number
    OrderedDict(sorted(robot_tiles.items(), key=lambda stn: stn[0]))

    return robot_tiles


def create_robots(board):
    """
    Place robots on start tiles.

    board: dictionary returned by get_board()
    Initialize Robot objects on the start tiles coordinates with random
    choice of robot's avatar on particular tile.
    Once the robot is randomly chosen, he is removed from the list
    (he cannot appear twice on the board).
    Robots are placed on board in the direction of their start tiles.
    The robots are ordered according to their start tiles.
    """
    start_tiles = get_start_tiles(board)
    robots_on_start = []
    robot_names = get_robot_names()

    for start_tile_number, name in zip(start_tiles, robot_names):
        # Get direction and coordinates for the robot on the tile
        initial_direction = start_tiles[start_tile_number]["tile_direction"]
        initial_coordinates = start_tiles[start_tile_number]["coordinates"]

        # Create a robot, add him to robot's list
        robot = Robot(initial_direction, initial_coordinates, name)
        robots_on_start.append(robot)
    return robots_on_start


def get_start_state(map_name):
    """
    Get start state of game.

    map_name: path to map file. Currently works only for .json files from Tiled 1.2
    Create board and robots on start tiles, initialize State object
    containing Tile and Robot object as well as the map size.
    Return State object.
    """
    board = get_board(map_name)
    robots_start = create_robots(board)
    state = State(board, robots_start)
    return state


def get_tile_count(board):
    """
    From the board coordinates get the count of tiles in horizontal (x) and vertical (y) ax.
    Takes board: result of get_board() from loading module.
    """
    x_set = set()
    y_set = set()
    for coordinate in board.keys():
        x, y = coordinate
        x_set.add(x)
        y_set.add(y)
    return len(x_set), len(y_set)


def check_the_absence_of_a_wall(coordinates, direction, state):
    """
    Check the absence of a wall in the direction of the move.

    coordinates: tuple of x and y coordinate
    direction: object of Direction class
    state: object of State class
    Return a boolean.
    True - There isn't wall, robot can move.
    False - There is wall, robot can't move.
    """
    old_tiles = state.get_tiles(coordinates)
    # Current tile: Check wall in the direction of next move.
    for tile in old_tiles:
        move_from = tile.can_move_from(direction)
        if not move_from:
            # Current tile: There is a wall in the direction of the move.
            return False

    # There is no wall, so get next coordinates.
    next_coordinates = get_next_coordinates(coordinates, direction)
    # Get new list of tiles.
    new_tiles = state.get_tiles(next_coordinates)
    # Check wall on the next tile in the direction of the move.
    for tile in new_tiles:
        move_to = tile.can_move_to(direction)
        if not move_to:
            # Next tile: There is a wall in the direction of the move.
            return False

    return True


def check_robot_in_the_way(state, coordinates):
    """
    Check if there are robot on the next coordinates.
    Return index of the robot on the way from given point.
    It there are no robots, return None.
    """
    # Check robots on the next tile.
    for robot in state.robots:
        if robot.coordinates == coordinates:
            # Return robot that is in the way.
            return robot

    # There are no robots, return None
    return None


def move_belts(state):
    """
    Move robots on conveyor belts.
    """
    # According to rules:
    # First, express belts move robots by one tile (express attribute is set to True).
    # Then all belts move robots by one tile (express attribute is set to False).
    for express_belts in [True, False]:
        # Get robots next coordinates after move of conveyor belts
        robots_next_coordinates = get_next_coordinates_for_belts(state, express_belts)

        # Solve colliding robots
        while True:
            colliding_robots = get_colliding_robots(robots_next_coordinates)
            if not colliding_robots:
                break
            else:
                # For colliding robots set next coordinates to their current.
                for robot in colliding_robots:
                    robots_next_coordinates[robot] = robot.coordinates
        # Solve robots who would switch coordinates
        while True:
            swapping_robots = get_swapping_robots(robots_next_coordinates)
            if not swapping_robots:
                break
            else:
                # For swapping robots set next coordinates to their current.
                for robot in swapping_robots:
                    robots_next_coordinates[robot] = robot.coordinates

        # All collision sorted, move robots to new coordinates
        for robot in robots_next_coordinates:
            if robot.coordinates != robots_next_coordinates[robot]:
                # Get direction of belt movement
                direction = get_direction_from_coordinates(robot.coordinates, robots_next_coordinates[robot])
                # Check if the next tile is rotating belt.
                for tile in state.get_tiles(robots_next_coordinates[robot]):
                    tile.rotate_robot_on_belt(robot, direction)
            robot.coordinates = robots_next_coordinates[robot]


def get_next_coordinates_for_belts(state, express_belts):
    """
    Get all robot's next coordinates after move of certain type of conveyor belts.

    express_belts: a boolean, True - for express belts, False - for all belts.

    Return a dictionary of robots as keys and their next coordinates as values.
    """
    robots_next_coordinates = {}
    for robot in state.robots:
        for tile in state.get_tiles(robot.coordinates):
            if tile.check_belts(express_belts):
                # Get next coordinates of robots on belts
                robots_next_coordinates[robot] = get_next_coordinates(robot.coordinates, tile.direction.get_new_direction(tile.direction_out))
                break
            else:
                # Other robots will have the same coordinates
                robots_next_coordinates[robot] = robot.coordinates
    return robots_next_coordinates


def get_colliding_robots(robots):
    """
    Get a list of robots, who would collide during belt movement.
    """
    colliding_robots = []
    for robot in robots.keys():
        # Check if there are duplicate values of next coordinates.
        if is_duplicate(robots, robot):
            colliding_robots.append(robot)
    return colliding_robots


def is_duplicate(data, key):
    """
    For input key check if its value is duplicate of other values in dictionary.
    """
    value = data[key]
    for current_key, current_value in data.items():
        if current_value == value and current_key != key:
            return True
    return False


def get_swapping_robots(robots):
    """
    Get list of robots, who would switch coordinates during belt movement.
    """
    swapping_robots = []
    for robot1, next_coordinates1 in robots.items():
        for robot2, next_coordinates2 in robots.items():
            if robot1 != robot2:
                if robot1.coordinates == next_coordinates2 and robot2.coordinates == next_coordinates1:
                    swapping_robots.append(robot1)
    return swapping_robots


def get_direction_from_coordinates(start_coordinates, stop_coordinates):
    """
    Get Direction class object according to change in coordinates.
    Work only for change by one tile.
    """
    x, y = start_coordinates
    if (x, y + 1) == stop_coordinates:
        return Direction.N
    elif (x, y - 1) == stop_coordinates:
        return Direction.S
    elif (x + 1, y) == stop_coordinates:
        return Direction.E
    elif (x - 1, y) == stop_coordinates:
        return Direction.W


def apply_tile_effects(state, register):
    """
    Apply the effects according to game rules.
    The function name is not entirely exact: the whole register phase actions take place
    (both tiles and robot's effects).
    """
    # Activate belts
    move_belts(state)

    # Activate pusher
    for robot in state.get_active_robots():
        for tile in state.get_tiles(robot.coordinates):
            tile.push_robot(robot, state, register)
            if robot.inactive:
                break

    # Activate gear
    for robot in state.get_active_robots():
        for tile in state.get_tiles(robot.coordinates):
            tile.rotate_robot(robot)

    # Activate laser
    for robot in state.get_active_robots():
        for tile in state.get_tiles(robot.coordinates):
            tile.shoot_robot(robot, state)
            if robot.inactive:
                break

    # Activate robot laser
    for robot in state.get_active_robots():
        robot.shoot(state)

    # Collect flags, repair robots
    for robot in state.get_active_robots():
        for tile in state.get_tiles(robot.coordinates):
            tile.collect_flag(robot)
            tile.repair_robot(robot, state, register)


def set_robots_for_new_turn(state):
    """
    After 5th register there comes evaluation of the robots' state.
    "Dead" robots who don't have any lives left, are deleted from the robot's lists.
    "Inactive" robots who have lost one life during the round,
    will reboot on start coordinates.
    """

    # Delete robots with zero lives
    state.robots = [robot for robot in state.robots if robot.lives > 0]
    for robot in state.robots:
        # Robot will now ressurect at his start coordinates
        if robot.inactive:
            robot.coordinates = robot.start_coordinates
            robot.damages = 0
            robot.direction = Direction.N


def get_robots_ordered_by_cards_priority(state, register):
    """
    Get all the active robots, sort them according to the priority of their
    current card.
    If any of the robots misses the card, raise LookupError.
    """
    try:
        robot_cards = [(robot, robot.program[register])
                        for robot in state.get_active_robots()]

        robot_cards.sort(key=lambda item: item[1], reverse=True)

        return robot_cards

    except IndexError:
        raise NoCardError


def apply_register(state, register):
    """
    For the given register sort the robot's list according to card's priorities.
    Apply cards effects on the sorted robots.
    """
    robot_cards = get_robots_ordered_by_cards_priority(state, register)
    for robot, card in robot_cards:
        card.apply_effect(robot, state)


def apply_all_effects(state, registers=5):
    """
    Apply all game effects: for the given number of iterations
    perform robot's cards effects and tile effects on a given game state.
    At the end ressurect the inactive robots to their starting coordinates.
    registers: default iterations count is 5, can be changed for testing purposes.
    """
    _apply_cards_and_tiles_effects(state, registers)

    # After last register ressurect the robots to their starting coordinates.
    set_robots_for_new_turn(state)


<<<<<<< HEAD
def _apply_cards_and_tiles_effects(state, registers):
    """
    Private function without ressurect mode - for testing purposes.
    It is called within apply_all_effects. Do not call it separately.
    """
    for register in range(registers):
        # try -  except was introduced for devel purposes - it may happen that
        # robots have no card on hand and we still want to try loading the game
        try:
            # Check the card's priority
            apply_register(state, register)

        except NoCardError:
            print("No card on hand, continue to tile effects.")
            pass

        apply_tile_effects(state, register)
=======
def state_from_dict(data):
    """
    Return State from JSON data received from server."
    """
    map_data = data["board"]
    board = board_from_data(map_data)
    # list of robot objects
    robots = []
    for robot_description in data["robots"]:
        robot = robot_from_dict(robot_description)
        robots.append(robot)
    return State(board, robots)


def robot_from_dict(robot_description):
    """
    Return robot from JSON data received from server."
    """
    direction = Direction(robot_description["direction"])
    coordinates = tuple(robot_description["coordinates"])
    name = robot_description["name"]
    robot = Robot(direction, coordinates, name)
    robot.lives = robot_description["lives"]
    robot.flags = robot_description["flags"]
    robot.damages = robot_description["damages"]
    robot.power_down = robot_description["power down"]
    robot.start_coordinates = robot_description["start coordinates"]
    return robot
>>>>>>> 681c9de2
<|MERGE_RESOLUTION|>--- conflicted
+++ resolved
@@ -650,7 +650,6 @@
     set_robots_for_new_turn(state)
 
 
-<<<<<<< HEAD
 def _apply_cards_and_tiles_effects(state, registers):
     """
     Private function without ressurect mode - for testing purposes.
@@ -668,7 +667,8 @@
             pass
 
         apply_tile_effects(state, register)
-=======
+
+
 def state_from_dict(data):
     """
     Return State from JSON data received from server."
@@ -696,5 +696,4 @@
     robot.damages = robot_description["damages"]
     robot.power_down = robot_description["power down"]
     robot.start_coordinates = robot_description["start coordinates"]
-    return robot
->>>>>>> 681c9de2
+    return robot