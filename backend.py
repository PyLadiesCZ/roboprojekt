"""
Backend file contains functions for the game logic.
"""
from pathlib import Path
from collections import OrderedDict
import random
from random import shuffle

from util import Direction, Rotation, get_next_coordinates
from tile import HoleTile
from loading import get_board, get_map_data, board_from_data 


MAX_DAMAGE_VALUE = 10
MAX_CARD_COUNT = 9


class Robot:
    def __init__(self, direction, coordinates, name):
        self.direction = direction
        self.coordinates = coordinates
        self.start_coordinates = coordinates
        self.program = []
        self.lives = 3
        self.flags = 0
        self.damages = 0
        self.power_down = False
        self.name = name
        self.selection_confirmed = False

    @property
    # More info about @property decorator - official documentation:
    # https://docs.python.org/3/library/functions.html#property
    def inactive(self):
        """
        Return True if robot is inactive (not on the game board).
        All inactive robots have coordinates None.
        """
        return self.coordinates is None

    def __repr__(self):
        return "<Robot {} {} {} Lives: {} Flags: {} Damages: {} \
                Inactive: {} Selection_confirmed: {}>".format(
                self.name, self.direction, self.coordinates, self.lives, self.flags,
                self.damages, self.inactive, self.selection_confirmed)

    def as_dict(self):
        """
        Return robot´s info as dictionary for sending with server.
        """
        return {"robot_data":
                {"name": self.name, "coordinates": self.coordinates,
                 "lives": self.lives, "flags": self.flags,
                 "damages": self.damages, "power_down": self.power_down,
                 "direction": self.direction.value,
                 "start_coordinates": self.start_coordinates,
                 "selection_confirmed": self.selection_confirmed}}

    @classmethod
    def from_dict(cls, robot_description):
        """
        Return robot from JSON data received from server."
        """
        robot_description = robot_description["robot_data"]
        direction = Direction(robot_description["direction"])
        coordinates = tuple(robot_description["coordinates"])
        name = robot_description["name"]
        robot = cls(direction, coordinates, name)
        robot.lives = robot_description["lives"]
        robot.flags = robot_description["flags"]
        robot.damages = robot_description["damages"]
        robot.power_down = robot_description["power_down"]
        robot.start_coordinates = robot_description["start_coordinates"]
        robot.selection_confirmed = robot_description["selection_confirmed"]
        return robot

    def walk(self, distance, state, direction=None, push_others=True):
        """
        Move a robot to next coordinates based on his direction.
        Optional argument:
            direction - Default value is set to robot's direction.
        When robot walks, he can move other robots in the way.
        """
        if direction is None:
            direction = self.direction

        # Robot can go backwards - then his distance is -1.
        # In this case he walks 1 step in the direction opposite to the given one.
        # He can still move the other robots on the way.
        if distance < 0:
            self.walk((-distance), state, direction.get_new_direction(Rotation.U_TURN),
                      push_others=push_others)
        else:
            for step in range(distance):
                # Check the absence of a walls before moving.
                if not state.check_the_absence_of_a_wall(self.coordinates, direction):
                    break

                # There is no wall. Get next coordinates.
                next_coordinates = get_next_coordinates(self.coordinates, direction)
                # Check robots on the next tile before moving.
                robot_in_the_way = state.check_robot_in_the_way(next_coordinates)

                # Move robot in the way.
                if robot_in_the_way:
                    if push_others:
                        robot_in_the_way.walk(1, state, direction)
                        # Check that robot moved.
                        if robot_in_the_way.coordinates == next_coordinates:
                            break
                    else:
                        break

                # Robot walks to next coordinates.
                self.coordinates = next_coordinates
                # Check hole on next coordinates.
                self.fall_into_hole(state)
                # If robot falls into hole, he becomes inactive.
                if self.inactive:
                    break

    def move(self, direction, distance, state):
        """
        Move a robot to next coordinates according to direction of the move.

        When robot is moved by game elements (conveyor belt or pusher),
        he doesn't have enough power to push other robots. If there is a robot
        in the way, the movement is stopped.
        """
        self.walk(distance=distance, state=state, direction=direction, push_others=False)

    def die(self):
        """
        Robot lose life and skip rest of game round.
        Robot is moved out of game board for the rest of the round.
        """
        self.lives -= 1
        self.coordinates = None

    def rotate(self, where_to):
        """
        Rotate robot according to a given direction.
        """
        self.direction = self.direction.get_new_direction(where_to)

    def fall_into_hole(self, state):
        """
        Check tiles on robot's coordinates for HoleTile and apply its effect.
        """

        for tile in state.get_tiles(self.coordinates):
            tile.kill_robot(self)
            if self.inactive:
                break

    def shoot(self, state):
        """
        Shoot in robot's direction.
        If there is a wall on the way, the robot's laser stops (it can't pass it).
        If there is a robot on the way, he gets shot and the laser ends there.
        If a robot has activated Power Down for this register, he can't shoot.
        The check is performed from robot's position till the end of the board in robot's direction.
        """

        if not self.power_down:
            distance_till_end = self.get_distance_to_board_end(state)

            # First coordinates are robot's coordinates - wall must be checked
            next_coordinates = self.coordinates

            for step in range(distance_till_end):
                # Check if there is a robot on the next coordinates.
                # Skip this if the shooting robot's current coordinates are checked
                if next_coordinates != self.coordinates:
                    robot_in_the_way = state.check_robot_in_the_way(next_coordinates)

                    # There is a robot, shoot him and break the cycle (only one gets shot).
                    if robot_in_the_way:
                        robot_in_the_way.be_damaged()
                        break

                # Check if there is a wall, if is: end of shot.
                if not state.check_the_absence_of_a_wall(next_coordinates, self.direction):
                    break

                # No robots or walls on the coordinates, check one step further.
                else:
                    next_coordinates = get_next_coordinates(next_coordinates, self.direction)

    def be_damaged(self, strength=1):
        """
        Give one or more damages to the robot.
        If the robot has reached the maximum damage value, he gets killed.
        Strengh: optional argument, meaning how many damages should be added.
        By default it is 1 - the value of robot's laser.
        When the damage is performed by laser tile, there can be bigger number.
        """
        if self.damages < (MAX_DAMAGE_VALUE - strength):
            # Laser won't kill robot, but it will damage robot.
            self.damages += strength
        else:
            # Robot is damaged so much that laser kills it.
            self.die()

    def clear_robot_attributes(self):
        """
        Clear robot attributes at the end of round.
        """
        self.program = [None, None, None, None, None]
        self.selection_confirmed = False

    def get_distance_to_board_end(self, state):
        """
        Get the distance from the robot's coordinates to the end of the board in robot's direction.
        Measured number is in the count of tiles between the robot and the board's edge.
        """

        if self.direction == Direction.N:
            return state.tile_count[1] - self.coordinates[1]
        if self.direction == Direction.S:
            return self.coordinates[1] + 1
        if self.direction == Direction.E:
            return state.tile_count[0] - self.coordinates[0]
        if self.direction == Direction.W:
            return self.coordinates[0] + 1


class Card:
    def __init__(self, priority):
        self.priority = priority  # int - to decide who goes first

    def __gt__(self, other):
        if other.priority < self.priority:
            return True
        else:
            return False

    @classmethod
    def from_dict(cls, card_description):
        """
        Return a card instance according to the given type.
        In case type is not known raise CardNotKnownError.
        """
        if "MovementCard" in card_description:
            return MovementCard.from_dict(card_description)
        elif "RotationCard" in card_description:
            return RotationCard.from_dict(card_description)
        else:
            raise CardNotKnownError


class MovementCard(Card):
    def __init__(self, priority, value):
        self.distance = value
        super().__init__(priority)

    @property
    def name(self):
        if self.distance == -1:
            return "back_up"
        else:
            return "move{}".format(self.distance)

    def __repr__(self):
        return "<{} {} {}>".format(self.name, self.priority, self.distance)

    def apply_effect(self, robot, state):
        """
        Card calls robot's method walk.
        """
        robot.walk(self.distance, state)

    def as_dict(self):
        """
        Return card´s info as dictionary for sending with server.
        """
        return {"MovementCard":
                {"priority": self.priority,
                 "distance": self.distance,
                 }}

    @classmethod
    def from_dict(cls, card_description):
        """
        Return MovementCard from data received from server.
        """
        priority = card_description["MovementCard"]["priority"]
        distance = card_description["MovementCard"]["distance"]
        return MovementCard(priority, distance)


class RotationCard(Card):
    def __init__(self, priority, value):
        if isinstance(value, int):
            value = Rotation(value)
        self.rotation = value
        super().__init__(priority)

    @property
    def name(self):
        if self.rotation == Rotation.RIGHT:
            return "right"
        if self.rotation == Rotation.LEFT:
            return "left"
        else:
            return "u_turn"

    def __repr__(self):
        return "<{} {} {}>".format(self.name, self.priority, self.rotation)

    def apply_effect(self, robot, state):
        """
        Card calls robot's method rotate.
        """
        robot.rotate(self.rotation)

    def as_dict(self):
        """
        Return card´s info as dictionary for sending with server.
        """
        return {"RotationCard":
                {"priority": self.priority,
                 "rotation": self.rotation.value,
                 }}

    @classmethod
    def from_dict(cls, card_description):
        """
        Return RotationCard from data received from server.
        """
        priority = card_description["RotationCard"]["priority"]
        rotation = card_description["RotationCard"]["rotation"]
        return RotationCard(priority, Rotation(rotation))


class State:
    def __init__(self, board, robots):
        self._board = board
        self.robots = robots
        self.tile_count = self.get_tile_count()
        self.present_deck = self.create_card_pack()
        self.past_deck = set()
        self.game_round = 1
        self.game_over = False

    def __repr__(self):
        return "<State {} {}>".format(self._board, self.robots)

    @classmethod
    def whole_from_dict(cls, data):
        """
        Create game state from JSON data received from server.
        """
        map_data = data["game_state"]["board"]
        board = board_from_data(map_data)
        robots = cls.robots_from_dict(cls, data["game_state"])
        return cls(board, robots)

    def robots_from_dict(self, data):
        """
        Return list of robots with data sent from server.
        """
        robots = []
        for robot_description in data["robots"]:
            robot = Robot.from_dict(robot_description)
            robots.append(robot)
        return robots

    def whole_as_dict(self, map_name):
        """
        Return whole state as dictionary for sending with server.
        """
        return {"game_state": {
                "board": get_map_data(map_name),
                **self.robots_as_dict(), }}

    def robots_as_dict(self):
        """
        Return robots from state as dictionary for sending with server.
        """
        return {"robots": [robot.as_dict() for robot in self.robots]}

    @classmethod
    def get_start_state(cls, map_name):
        """
        Get start state of game.

        map_name: path to map file. Create board and robots on start tiles,
        initialize State object with them.
        """
        board = get_board(map_name)
        robots_start = create_robots(board)
        return cls(board, robots_start)

    def get_tile_count(self):
        """
        From the board coordinates get the count of tiles
        in horizontal (x) and vertical (y) ax.
        """
        x_set = set()
        y_set = set()
        for coordinate in self._board.keys():
            x, y = coordinate
            x_set.add(x)
            y_set.add(y)
        return len(x_set), len(y_set)

    def get_tiles(self, coordinates):
        """
        Get tiles on requested coordinates.

        coordinates: tuple of x and y coordinate
        Return a list of tiles or return hole tile if coordinates are out of the board.
        """
        if coordinates in self._board:
            return self._board[coordinates]
        else:
            # Coordinates are out of game board.
            # Return hole tile.
            return [HoleTile()]

    def get_active_robots(self):
        """
        Yield all active robots.
        """
        for robot in self.robots:
            if not robot.inactive:
                yield robot

    def check_robot_in_the_way(self, coordinates):
        """
        Check if there are robot on the next coordinates.

        Return index of the robot on the way from given point.
        It there are no robots, return None.
        """
        # Check robots on the next tile.
        for robot in self.robots:
            if robot.coordinates == coordinates:
                # Return robot that is in the way.
                return robot
        # There are no robots, return None
        return None

    def check_the_absence_of_a_wall(self, coordinates, direction):
        """
        Check the absence of a wall in the direction of the move.

        coordinates: tuple of x and y coordinate
        direction: object of Direction class
        Return a boolean.
        True - There isn't wall, robot can move.
        False - There is wall, robot can't move.
        """
        old_tiles = self.get_tiles(coordinates)
        # Current tile: Check wall in the direction of next move.
        for tile in old_tiles:
            move_from = tile.can_move_from(direction)
            if not move_from:
                # Current tile: There is a wall in the direction of the move.
                return False

        # There is no wall, so get next coordinates.
        next_coordinates = get_next_coordinates(coordinates, direction)
        # Get new list of tiles.
        new_tiles = self.get_tiles(next_coordinates)
        # Check wall on the next tile in the direction of the move.
        for tile in new_tiles:
            move_to = tile.can_move_to(direction)
            if not move_to:
                # Next tile: There is a wall in the direction of the move.
                return False
        return True

    def move_belts(self):
        """
        Move robots on conveyor belts.
        """
        # According to rules:
        # First, express belts move robots by one tile (express attribute is set to True).
        # Then all belts move robots by one tile (express attribute is set to False).
        for express_belts in True, False:
            # Get robots next coordinates after move of conveyor belts
            robots_next_coordinates = self.get_next_coordinates_for_belts(express_belts)
            # Solve blocked robots (colliding and swapping robots)
            for blocked_func in get_colliding_robots, get_swapping_robots:
                while True:
                    blocked_robots = blocked_func(robots_next_coordinates)
                    if not blocked_robots:
                        break
                    else:
                        # For blocked robots set next coordinates to their current.
                        for robot in blocked_robots:
                            robots_next_coordinates[robot] = robot.coordinates

            # All collision sorted, move robots to new coordinates
            for robot in robots_next_coordinates:
                if robot.coordinates != robots_next_coordinates[robot]:
                    # Get direction of belt movement
                    direction = get_direction_from_coordinates(
                        robot.coordinates,
                        robots_next_coordinates[robot]
                    )
                    # Check if the next tile is rotating belt.
                    for tile in self.get_tiles(robots_next_coordinates[robot]):
                        tile.rotate_robot_on_belt(robot, direction)
                robot.coordinates = robots_next_coordinates[robot]

    def get_next_coordinates_for_belts(self, express_belts):
        """
        Get all robot's next coordinates after move of certain type of conveyor belts.

        express_belts: a boolean, True - for express belts, False - for all belts.
        Return a dictionary of robots as keys and their next coordinates as values.
        """
        robots_next_coordinates = {}
        for robot in self.get_active_robots():
            for tile in self.get_tiles(robot.coordinates):
                if tile.check_belts(express_belts):
                    belt_direction = tile.direction.get_new_direction(tile.direction_out)
                    if self.check_the_absence_of_a_wall(robot.coordinates, belt_direction):
                        # Get next coordinates of robots on belts
                        robots_next_coordinates[robot] = get_next_coordinates(
                            robot.coordinates, belt_direction)
                        break
                # Other robots will have the same coordinates
                robots_next_coordinates[robot] = robot.coordinates
        return robots_next_coordinates

    def apply_tile_effects(self, register):
        """
        Apply the effects according to game rules.

        The method name is not entirely exact: the whole register phase actions
        take place (both tiles and robot's effects).
        """
        # Activate belts
        self.move_belts()

        # Activate pusher
        for robot in self.get_active_robots():
            for tile in self.get_tiles(robot.coordinates):
                tile.push_robot(robot, self, register)
                if robot.inactive:
                    break

        # Activate gear
        for robot in self.get_active_robots():
            for tile in self.get_tiles(robot.coordinates):
                tile.rotate_robot(robot)

        # Activate laser
        for robot in self.get_active_robots():
            for tile in self.get_tiles(robot.coordinates):
                tile.shoot_robot(robot, self)
                if robot.inactive:
                    break

        # Activate robot laser
        for robot in self.get_active_robots():
            robot.shoot(self)

        # Collect flags, repair robots
        for robot in self.get_active_robots():
            for tile in self.get_tiles(robot.coordinates):
                tile.collect_flag(robot)
                tile.set_new_start(robot, self)

    def set_robots_for_new_turn(self):
        """
        After 5th register there comes evaluation of the robots' state.
        "Dead" robots who don't have any lives left, are deleted from the robot's lists.
        "Inactive" robots who have lost one life during the round,
        will reboot on start coordinates.
        """
        # Delete robots with zero lives
        self.robots = [robot for robot in self.robots if robot.lives > 0]
        for robot in self.robots:
            for tile in self.get_tiles(robot.coordinates):
                tile.repair_robot(robot, self)
            # Robot will now ressurect at his start coordinates
            if robot.inactive:
                robot.coordinates = robot.start_coordinates
                robot.damages = 0
                robot.direction = Direction.N

    def get_robots_ordered_by_cards_priority(self, register):
        """
        Get all the active robots, sort them according to the priority of their
        current card.
        If any of the robots misses the card, raise NoCardError.
        """
        try:
            robot_cards = [(robot, robot.program[register])
                           for robot in self.get_active_robots()]
            robot_cards.sort(key=lambda item: item[1], reverse=True)
            return robot_cards

        except IndexError:
            raise NoCardError

    def apply_register(self, register):
        """
        For the given register sort the robot's list according to card's priorities.
        Apply cards effects on the sorted robots.
        """
        robot_cards = self.get_robots_ordered_by_cards_priority(register)
        for robot, card in robot_cards:
            card.apply_effect(robot, self)

    def apply_all_effects(self, registers=5):
        """
        Apply all game effects: for the given number of iterations
        perform robot's cards effects and tile effects on a given game state.
        At the end ressurect the inactive robots to their starting coordinates.
        registers: default iterations count is 5, can be changed for testing purposes.
        """
        self._apply_cards_and_tiles_effects(registers)

        # After last register ressurect the robots to their starting coordinates.
        self.set_robots_for_new_turn()

    def _apply_cards_and_tiles_effects(self, registers):
        """
        Private method without ressurect mode - for testing purposes.
        It is called within apply_all_effects. Do not call it separately.
        """
        for register in range(registers):
            # try -  except was introduced for devel purposes - it may happen that
            # robots have no card on hand and we still want to try loading the game
            try:
                # Check the card's priority
                self.apply_register(register)

            except NoCardError:
                print("No card on hand, continue to tile effects.")
                pass

            self.apply_tile_effects(register)

    def create_card_pack(self):
        """
        Create and shuffle pack of cards: 42 movement and 42 rotation cards
        with different values and priorities.
        """
        movement_cards = [(-1, 6, 250),
                          (1, 18, 300),
                          (2, 12, 400),
                          (3, 6, 500),
                          ]
        rotation_cards = [(Rotation.U_TURN, 6, 50),
                          (Rotation.LEFT, 18, 100),
                          (Rotation.RIGHT, 18, 200),
                          ]
        present_deck = []

        for movement, cards_count, first_number in movement_cards:
            for i in range(cards_count):
                # [MovementCard(690, -1)...][]
                present_deck.append(MovementCard(first_number + i*5, movement))

        for rotation, cards_count, first_number in rotation_cards:
            for i in range(cards_count):
                # [RotationCard(865, Rotation.LEFT)....]
                present_deck.append(RotationCard(first_number + i*5, rotation))
        shuffle(present_deck)
        return present_deck

    def get_dealt_cards(self, robot):
        """
        Deal the cards for robot - he gets one card less for every damage he's got.
        Take and return the first cards from the card pack.
        Delete the dealt cards from the card pack.
        """
        # Maximum number of cards is 9.
        # Robot's damages reduce the count of dealt cards - each damage one card.
        dealt_cards_count = MAX_CARD_COUNT-robot.damages

        # If there is less cards than needed, join them with used cards.
        if dealt_cards_count >= len(self.present_deck):
            self.present_deck.extend(self.past_deck)
            self.past_deck.clear()
            shuffle(self.present_deck)
        dealt_cards = self.present_deck[-dealt_cards_count:]
        # Delete cards from present deck and add them to deck with used ones.
        del self.present_deck[-dealt_cards_count:]
        self.add_to_past_deck(dealt_cards)
        return dealt_cards

    def add_to_past_deck(self, cards):
        """
        Update the set of used cards with given list of cards.
        """
        for card in cards:
            self.past_deck.add(card)

    def cards_and_game_round_as_dict(self, cards):
        """
        Take a list of cards instances and return them as dictionary.
        """
        card_pack = []
        for card in cards:
            card_pack.append(card.as_dict())
        return {"cards": card_pack, "current_game_round": self.game_round}

    def cards_from_dict(self, cards):
        """
        Create a list of card instances from dictionary given as an argument.
        """
        card_pack = []
        for card in cards["cards"]:
            card_pack.append(Card.from_dict(card))
        return card_pack

    def increment_game_round(self):
        """
        Raise game_round number by 1.
        """
        self.game_round += 1

    def selection_confirmed_number(self):
        """
        Return number of confirmed selections.
        """
        selection_confirmed_number = 0
        for robot in self.robots:
            if robot.selection_confirmed:
                selection_confirmed_number += 1
        return selection_confirmed_number
<<<<<<< HEAD
=======

    def choose_random_card(self):
        """
        If robot didn´t complete his program during timer,
        it is completed with random cards.
        """
        for robot in self.robots:
            for i, card in enumerate(robot.program):
                if card is None:
                    available_cards = []
                    for card in robot.dealt_cards:
                        if card not in robot.program:
                            available_cards.append(card)
                    card = random.choice(available_cards)
                    robot.program[i] = card

    def play_round(self):
        """
        Apply effects of cards and tiles.
        Robots attribues are cleared.
        """
        self.apply_all_effects()
        self.increment_game_round()
        for robot in self.robots:
            robot.clear_robot_attributes()
>>>>>>> df7ee373

    def get_number_flags_from_map(self):
        """
        Return number of flags on the map.
        """
        number_flags = 0
        weight, height = self.tile_count
        for x in range(0, weight):
            for y in range(0, height):
                tiles = self.get_tiles((x, y))
                for tile in tiles:
                    if tile.type == "flag":
                        number_flags += 1
        return number_flags

    def check_winner(self):
        """
        Check if somebody win(robot gained all flags).
        Return list of winner(s).
        """
        number_flags = self.get_number_flags_from_map()
        self.winners = []
        for robot in self.robots:
            if robot.flags == number_flags:
                self.winners.append(robot.name)
        if self.winners:
            self.game_over = True
        return self.winners

    def play_round(self):
        """
        Apply effects of cards and tiles.
        Robots attribues are cleared.
        """
        self.apply_all_effects()
        self.check_winner()
        if not self.game_over:
            self.increment_game_round()
            for robot in self.robots:
                robot.clear_robot_attributes()
                
                
class NoCardError(LookupError):
    """Raised when a robot doesn't have a card for the given register."""


class CardNotKnownError(LookupError):
    """Raised when a card doesn't belong to any known type."""


def get_robot_names():
    """
    Return a list of robots names (names of the files with robots avatars).
    """
    robot_names = []
    for img in Path('./img/robots_map/png').iterdir():
        robot_name = img.stem
        robot_names.append(robot_name)
    robot_names.sort()
    return robot_names


def get_start_tiles(board, tile_type="start"):
    """
    Get initial tiles for robots. It can be either start or stop tiles.

    board: dictionary returned by get_board().
    tile_type: choose the "stop" initial tile type if you want to get
    the final tiles (only for tests).
    By default it is "start", which results in reading classic start tiles.
    Create an ordered dictionary of all initial tiles in the board with initial
    tile number as a key and values: coordinates and tile_direction.
    OrderedDict is a structure that ensures the dictionary is stored
    in the order of the new keys being added.
    """

    robot_tiles = {}

    for coordinate, tiles in board.items():
        for tile in tiles:
            if tile.type == tile_type:
                robot_tiles[tile.number] = {"coordinates": coordinate,
                                            "tile_direction": tile.direction}

    # Sort created dictionary by the first element - start tile number
    robot_tiles = OrderedDict(sorted(robot_tiles.items(), key=lambda stn: stn[0]))

    return robot_tiles


def create_robots(board):
    """
    Place robots on start tiles.

    board: dictionary returned by get_board()
    Initialize Robot objects on the start tiles coordinates with random
    choice of robot's avatar on particular tile.
    Once the robot is randomly chosen, he is removed from the list
    (he cannot appear twice on the board).
    Robots are placed on board in the direction of their start tiles.
    The robots are ordered according to their start tiles.
    """
    start_tiles = get_start_tiles(board)
    robots_on_start = []
    robot_names = get_robot_names()

    for start_tile_number, name in zip(start_tiles, robot_names):
        # Get direction and coordinates for the robot on the tile
        initial_direction = start_tiles[start_tile_number]["tile_direction"]
        initial_coordinates = start_tiles[start_tile_number]["coordinates"]

        # Create a robot, add him to robot's list
        robot = Robot(initial_direction, initial_coordinates, name)
        robots_on_start.append(robot)
    return robots_on_start


def get_colliding_robots(robots):
    """
    Get a list of robots, who would collide during belt movement.
    """
    colliding_robots = []
    for robot in robots.keys():
        # Check if there are duplicate values of next coordinates.
        if is_duplicate(robots, robot):
            colliding_robots.append(robot)
    return colliding_robots


def is_duplicate(data, key):
    """
    For input key check if its value is duplicate of other values in dictionary.
    """
    value = data[key]
    for current_key, current_value in data.items():
        if current_value == value and current_key != key:
            return True
    return False


def get_swapping_robots(robots):
    """
    Get list of robots, who would switch coordinates during belt movement.
    """
    swapping_robots = []
    for robot1, next_coordinates1 in robots.items():
        for robot2, next_coordinates2 in robots.items():
            if robot1 != robot2:
                if robot1.coordinates == next_coordinates2 and robot2.coordinates == next_coordinates1:
                    swapping_robots.append(robot1)
    return swapping_robots


def get_direction_from_coordinates(start_coordinates, stop_coordinates):
    """
    Get Direction class object according to change in coordinates.
    Work only for change by one tile.
    """
    x_stop, y_stop = stop_coordinates
    x_start, y_start = start_coordinates

    delta = (x_stop - x_start, y_stop - y_start)
    for direction in list(Direction):
        if direction.coor_delta == delta:
            return direction<|MERGE_RESOLUTION|>--- conflicted
+++ resolved
@@ -727,8 +727,6 @@
             if robot.selection_confirmed:
                 selection_confirmed_number += 1
         return selection_confirmed_number
-<<<<<<< HEAD
-=======
 
     def choose_random_card(self):
         """
@@ -744,17 +742,6 @@
                             available_cards.append(card)
                     card = random.choice(available_cards)
                     robot.program[i] = card
-
-    def play_round(self):
-        """
-        Apply effects of cards and tiles.
-        Robots attribues are cleared.
-        """
-        self.apply_all_effects()
-        self.increment_game_round()
-        for robot in self.robots:
-            robot.clear_robot_attributes()
->>>>>>> df7ee373
 
     def get_number_flags_from_map(self):
         """
