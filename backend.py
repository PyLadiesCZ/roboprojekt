"""
Backend file contains functions for the game logic.
"""

import json
from pathlib import Path
import random
from enum import Enum

class Tile:
<<<<<<< HEAD
    def __init__(self, rotation, path, type):
        self.rotation = rotation
=======
    def __init__(self, direction, path):
        self.direction = direction
>>>>>>> d1a32e9b
        self.path = path
        self.type = type

    def __repr__(self):
<<<<<<< HEAD
        return "<Tile> {} {}>".format(self.rotation, self.type)
=======
        return "<Tile {} {}>".format(self.direction, self.path)
>>>>>>> d1a32e9b


class Robot:
    def __init__(self, direction, path, coordinates):
        self.direction = direction
        self.path = path
        self.coordinates = coordinates

    def __repr__(self):
        return "<Robot {} {} {}>".format(self.direction, self.path, self.coordinates)

    def walk(self, distance):
        """
        Move a robot to new coordinates based on its direction.
        """

        self.move(self.direction, distance)

    def move(self, direction, distance):
        """
        Move a robot to new coordinates according to direction of the move.
        """

        (x, y) = self.coordinates
        (new_x, new_y) = direction.coor_delta
        x = x + (new_x * distance)
        y = y + (new_y * distance)

        self.coordinates = (x, y)

    def rotate(self, where_to):
        """
        Rotate robot according to a given direction.
        """

        self.direction = self.direction.get_new_direction(where_to)


class State:
    def __init__(self, board, robots, sizes):
        self.board = board
        self.robots = robots
        self.sizes = sizes

    def __repr__(self):
        return "<State {} {}>".format(self.board, self.robots)


class Direction(Enum):
    N = 0, (0, +1), 0
    E = 90, (+1, 0), 1
    S = 180, (0, -1), 2
    W = 270, (-1, 0), 3

    def __new__(cls, degrees, coor_delta, tile_property):
        """
        Get attributes value and vector of the given Direction class values.

        Override standard enum __new__ method.
        vector: new coordinates (where the robot goes to)
        tile_property: map tile property: value (custom - added in Tiled).
        Makes it possible to change vector and tile_property when the object is rotated.
        With degrees change (value) there comes the coordinates (vector) change and tile_property.

        More info about enum - official documentation: https://docs.python.org/3/library/enum.html
        Blog post with the exact __new__() usage: http://xion.io/post/code/python-enums-are-ok.html
        """
        obj = object.__new__(cls)
        obj._value_ = degrees
        obj.coor_delta = coor_delta
        obj.map_property = tile_property
        return obj

    def get_new_direction(self, where_to):
        """
        Get new direction of given object.

        Change attribute direction according to argument where_to, passed from TDB class DirectionOfRotation.
        """
        if where_to == "right":
            return Direction((self.value + 90) % 360)
        if where_to == "left":
            return Direction((self.value + 270) % 360)
        if where_to == "upside_down":
            return Direction((self.value + 180) % 360)


def get_data(map_name):
    """
    Return a dictionary of decoded JSON map file.

    map_name: a map of the game board created in Tiled 1.2 and saved as a JSON file
    """
    with open(map_name, encoding="utf-8") as map_file:
        data = json.load(map_file)
    return data


def get_coordinates(data):
    """
    Return a list of coordinates for individual tiles on the map.

    data: a dict created from decoded Tiled 1.2 JSON file

    Get the size of the game board and x, y vectors for each tile
    and creates a list of all tile coordinates, for example:
    [(0, 11), (0, 10), (0, 9), ..., (0, 0), (1, 11), (1, 10), ..., (11, 1), (11, 0)]
    Transformation with reversed is required as the JSON tiles are in an opposite direction.
    """
    coordinates = []
    for y in reversed(range(data['layers'][0]['height'])):
        for x in range(data['layers'][0]['width']):
            coordinates.append((x, y))
    return coordinates


def get_paths(data):
    """
    Get paths to tiles images.

    data: a dict created from decoded Tiled 1.2 JSON file

    Return a dictionary with modified tile ID as a key and path to file
    of the image as a value.

    Create a dictionary where tile ID is modified with the number of the
    tileset used in Tiled 1.2, so it matches the tile number in the tilelist.
    """
    paths = {}
    for json_tile in data['tilesets'][0]['tiles']:
        id = json_tile['id'] + data['tilesets'][0]['firstgid']
        path = json_tile['image']
        path = path[1:]  # unelegant way of removing ../ at the beginning of the path
        paths[id] = path
    return paths

def get_type(data):
    types = {}
    for json_tile in data['tilesets'][0]['tiles']:
        id = json_tile['id'] + data['tilesets'][0]['firstgid']
        type = json_tile['type']
        types[id] = type
    return types

def get_tile_id(tile_number):
    """
    Return tile ID.

    Transform tile_number to get tile ID that is equal to
    addiction of 'firstgid' value of tileset and tile ID stored in 'tilesets'
    part of JSON map format. The same ID that is used as a key in dict 'paths'.
    """
    return tile_number & 0xFFFFFF


def get_tile_direction(tile_number):
    """
    Return tile direction.

    Transform tile_number to get the value of tile's direction in degrees.
    """
    direction_dict = {0: Direction.N, 10: Direction.E, 12: Direction.S, 6: Direction.W}
    direction_number = tile_number >> (4*7)

    return direction_dict[direction_number]

def type_index(type, tiles):
    for i, tile in enumerate(tiles):
        if tile.type == type:
            print(i)
            return i
    print(i)
    raise LookupError(type)


def get_board(data):
    """
    Create game board from provided data from JSON file.

    data: a dict created from decoded Tiled 1.2 JSON file

    Return dictionary of coordinates containing matching Tile objects.

    Create a board in format {(11, 0): [Tile, Tile, Tile], (11, 1): [Tile]...}.
    Tile object is created for every matching coordinates.
    For "empty" coordinates (not containing tiles) no objects are created.
    Tile object can appear many times on the same coordinates if the map contains more layers.
    More about dictionaries: https://naucse.python.cz/2018/pyladies-brno-podzim/beginners/dict/
    """
    paths = get_paths(data)
    coordinates = get_coordinates(data)
    types = get_type(data)
    # create dictionary of coordinates where value is empty list for further transformation
    board = {coordinate: [] for coordinate in coordinates}
    for layer in data['layers']:

        # make tuple containing tile data and matching coordinates
        for tile_number, coordinate in zip(layer['data'], coordinates):
            id = get_tile_id(tile_number)
            tiles = board[coordinate]

            # if id == 0 there is empty space here, ergo don't create Tile object
            # otherwise add Tile object to the list of objects on the same coordinates
            if id != 0:
<<<<<<< HEAD
                rotation = get_tile_rotation(tile_number)

                tile = Tile(rotation, paths[id], types[id])
=======
                direction = get_tile_direction(tile_number)
                tile = Tile(direction, paths[id])
>>>>>>> d1a32e9b
                tiles.append(tile)
                board[coordinate] = tiles
    return board


def get_starting_coordinates(board):
    """
    Get starting coordinates for robots.

    board: dictionary returned by get_board().

    Return a list with coordinates of starting tiles.

    Find the objects which are starting tiles (matching attribute path of Tile object),
    then add coordinate of those tiles to the list of starting coordinates.
    """
    starting_coordinates = []
    for coordinate, tiles in board.items():
        for tile in tiles:
            # range(9) because there may be max. 8 starting squares
            for i in range(9):
                if tile.path == ("./img/squares/png/starting_square0{}.png".format(i)):
                    starting_coordinates.append(coordinate)
    return starting_coordinates


def get_robot_paths():
    """
    Return a list of paths to robots images.

    Using pathlib.Path library add all the files in given directory to the list.
    Ex. [PosixPath('img/robots_map/png/MintBot.png'), PosixPath('img/robots_map/png/terka_robot_map.png')].
    """
    robot_paths = []
    for robot_path in Path('./img/robots_map/png/').iterdir():  # search image file
        robot_paths.append(robot_path)
    return robot_paths


def get_robots_to_start(board):
    """
    Place robots on starting tiles.

    board: dictionary returned by get_board()

    Return list of robots on the starting tiles of the board.

    Initialize Robot objects on the starting tiles coordinates with random
    choice of robot's avatar on particular tile.
    Once the robot is randomly chosen, it is removed from the list
    (it cannot appear twice on the board).
    On the beginning all the Robot objects have implicit 0 degree direction.
    """
    starting_coordinates = get_starting_coordinates(board)
    robot_paths = get_robot_paths()
    robots_start = []
    for coordinate in starting_coordinates:

        # Condition to assure no exception in case robot_paths is shorter
        # than coordinate's list
        if robot_paths:
            path = random.choice(robot_paths)
            robot_paths.remove(path)
            robot = Robot(Direction.N, path, coordinate)
            robots_start.append(robot)
    return robots_start


def get_start_state(map_name):
    """
    Get starting state of game.

    data: a dict created from decoded Tiled 1.2 JSON file

    Create board and robots on starting squares, initialize State object containing both Tile and Robot object.
    Return State object.
    """
    data = get_data(map_name)
    sizes = [data["width"], data["height"]]
    board = get_board(data)
    robots_start = get_robots_to_start(board)
    state = State(board, robots_start, sizes)
    return state<|MERGE_RESOLUTION|>--- conflicted
+++ resolved
@@ -8,22 +8,22 @@
 from enum import Enum
 
 class Tile:
-<<<<<<< HEAD
+
     def __init__(self, rotation, path, type):
         self.rotation = rotation
-=======
+
     def __init__(self, direction, path):
         self.direction = direction
->>>>>>> d1a32e9b
+
         self.path = path
         self.type = type
 
     def __repr__(self):
-<<<<<<< HEAD
+
         return "<Tile> {} {}>".format(self.rotation, self.type)
-=======
+
         return "<Tile {} {}>".format(self.direction, self.path)
->>>>>>> d1a32e9b
+
 
 
 class Robot:
@@ -228,14 +228,8 @@
             # if id == 0 there is empty space here, ergo don't create Tile object
             # otherwise add Tile object to the list of objects on the same coordinates
             if id != 0:
-<<<<<<< HEAD
-                rotation = get_tile_rotation(tile_number)
-
-                tile = Tile(rotation, paths[id], types[id])
-=======
                 direction = get_tile_direction(tile_number)
                 tile = Tile(direction, paths[id])
->>>>>>> d1a32e9b
                 tiles.append(tile)
                 board[coordinate] = tiles
     return board
