"""
Backend file contains functions for the game logic.
"""

import json


class Tile:
    def __init__(self, rotation, path):
        self.rotation = rotation
        self.path = path


def get_data(map_name):
    """
    Return decoded JSON map file as a dictionary.

    map_name: a map of the game board created in Tiled 1.2 and saved as JSON file
    json.load() turns JSON encoded data into Python objects
    """
    with open(map_name, encoding="utf-8") as f:
        data = json.load(f)
    return data


def get_coordinates(data):
    """
    Return a list of coordinates for individual tiles on the map.

    data: a dict created from decoded Tiled 1.2 JSON file
    Get the size of the game board and x, y vectors for each tile and creates a list of all tile coordinates, for example:
    [(0, 11), (0, 10), (0, 9), ..., (0, 0), (1, 11), (1, 10), ..., (11, 1), (11, 0)]
    Transformation with reversed is required as the JSON tiles are in an opposite direction.
    """
    coordinates = []
    for y in reversed(range(data['layers'][0]['height'])):
        for x in range(data['layers'][0]['width']):
            coordinates.append((x, y))
    return coordinates

def get_tile_id(number):
    return number & 0xFFFFFF

def get_tile_rotation(number):
    return number >> (4*7)

def get_tiles(data):
    """
    Return dictionary of tiles together with path to image and its rotation.

    data: a dict created from decoded Tiled 1.2 JSON file
    """
    paths = get_paths(data)
    rotation_dict = {0:0, 10:90, 12:180, 6:270}
    tilelist = {}
    for layer in data['layers']:
        tilelist_layer = []
        for data in layer['data']:
<<<<<<< HEAD
            real_tile = get_tile_id(data)
            rotation_index = get_tile_rotation(data)
            rotation = rotation_dict[rotation_index]
            tile = Tile(real_tile, rotation)
=======
            id = data & 0xFFFFFF
            if id == 0:
                tile = Tile(0, 0)
            else:
                rotation_index = data >> (4*7)
                rotation = rotation_dict[rotation_index]
                tile = Tile(rotation, paths[id])
>>>>>>> 7d85c409
            tilelist_layer.append(tile)
        tilelist[layer['id']] = tilelist_layer
    return tilelist


def get_coordinate_dict(coordinates, tilelist):
    """
    Return the game board state.

    coordinates: a list of coordinates of all tiles
    tilelist: a list of all tiles
    More about dictionaries: https://naucse.python.cz/2018/pyladies-brno-podzim/beginners/dict/
    """
    state = {}
    for layer in tilelist:
        state[layer] = dict(zip(coordinates, tilelist[layer]))
    return state


def get_paths(data):
    """
    Return a dictionary with modified tile ID as a key and path to a real image as a value.

    data: a dict created from decoded Tiled 1.2 JSON file
    Create a dictionary where tile ID is modified with the number of the layer so it matches the number of the tile in the tilelist.
    """
    paths = {}
    for i in data['tilesets'][0]['tiles']:
        image_id = i['id'] + data['tilesets'][0]['firstgid']
        image_path = i['image']
        image_path = image_path[1:]  # unelegant way of removing ../ at the beginning of the path
        paths[image_id] = image_path
    return paths<|MERGE_RESOLUTION|>--- conflicted
+++ resolved
@@ -56,20 +56,13 @@
     for layer in data['layers']:
         tilelist_layer = []
         for data in layer['data']:
-<<<<<<< HEAD
-            real_tile = get_tile_id(data)
-            rotation_index = get_tile_rotation(data)
-            rotation = rotation_dict[rotation_index]
-            tile = Tile(real_tile, rotation)
-=======
-            id = data & 0xFFFFFF
+            id = get_tile_id(data)
             if id == 0:
                 tile = Tile(0, 0)
             else:
-                rotation_index = data >> (4*7)
+                rotation_index = get_tile_rotation(data)
                 rotation = rotation_dict[rotation_index]
                 tile = Tile(rotation, paths[id])
->>>>>>> 7d85c409
             tilelist_layer.append(tile)
         tilelist[layer['id']] = tilelist_layer
     return tilelist
