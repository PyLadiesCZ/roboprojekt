--- conflicted
+++ resolved
@@ -249,11 +249,7 @@
         Count robot´s unblocked cards.
         """
         if self.damages > 4:
-<<<<<<< HEAD
             return MAX_CARD_COUNT - self.damages - self.permanent_damages
-=======
-            return MAX_CARD_COUNT - self.damages
->>>>>>> 6a22d863
         else:
             return 5
 
@@ -737,20 +733,13 @@
         """
         # Maximum number of cards is 9.
         # Robot's damages reduce the count of dealt cards - each damage one card.
-<<<<<<< HEAD
         robot.dealt_cards = []
         for number in range(MAX_CARD_COUNT-robot.damages-robot.permanent_damages):
-=======
-
-        robot.dealt_cards = []
-        for number in range(MAX_CARD_COUNT-robot.damages):
->>>>>>> 6a22d863
             if not self.present_deck:
                 self.present_deck.extend(self.past_deck)
                 self.past_deck.clear()
                 shuffle(self.present_deck)
             robot.dealt_cards.append(self.present_deck.pop())
-
 
     def cards_and_game_round_as_dict(self, cards, blocked_cards):
         """
@@ -834,10 +823,6 @@
             for robot in self.robots:
                 robot.clear_robot_attributes(self)
                 self.deal_cards(robot)
-<<<<<<< HEAD
-=======
-            print("past_deck end round", self.past_deck)
->>>>>>> 6a22d863
 
 
 class NoCardError(LookupError):
