"""
Backend file contains functions for the game logic.
"""
from pathlib import Path
from collections import OrderedDict

from util import Direction, Rotation, get_next_coordinates
from tile import HoleTile
from loading import get_board, get_map_data

MAX_DAMAGE_VALUE = 10


class Robot:
    def __init__(self, direction, coordinates, name):
        self.direction = direction
        self.coordinates = coordinates
        self.start_coordinates = coordinates
        self.program = []
        self.lives = 3
        self.flags = 0
        self.damages = 4
        self.power_down = False
        self.name = name

    @property
    # More info about @property decorator - official documentation:
    # https://docs.python.org/3/library/functions.html#property
    def inactive(self):
        """
        Return True if robot is inactive (not on the game board).
        All inactive robots have coordinates None.
        """
        return self.coordinates is None

    def __repr__(self):
        return "<Robot {} {} {} Lives: {} Flags: {} Damages: {}, Inactive: {}>".format(
            self.name, self.direction, self.coordinates, self.lives, self.flags,
            self.damages, self.inactive)

    def as_dict(self):
        """
        Return robot´s info as dictionary for sending with server.
        """
        return {"name": self.name, "coordinates": self.coordinates, "lives": self.lives,
                "flags": self.flags, "damages": self.damages, "inactive": self.inactive}

    def walk(self, distance, state, direction=None, push_others=True):
        """
        Move a robot to next coordinates based on his direction.
        Optional argument:
            direction - Default value is set to robot's direction.
        When robot walks, he can move other robots in the way.
        """
        if direction is None:
            direction = self.direction

        # Robot can go backwards - then his distance is -1.
        # In this case he walks 1 step in the direction opposite to the given one.
        # He can still move the other robots on the way.
        if distance < 0:
            self.walk((-distance), state, direction.get_new_direction(Rotation.U_TURN),
                      push_others=push_others)
        else:
            for step in range(distance):
                # Check the absence of a walls before moving.
                if not check_the_absence_of_a_wall(self.coordinates, direction, state):
                    break

                # There is no wall. Get next coordinates.
                next_coordinates = get_next_coordinates(self.coordinates, direction)
                # Check robots on the next tile before moving.
                robot_in_the_way = check_robot_in_the_way(state, next_coordinates)

                # Move robot in the way.
                if robot_in_the_way:
                    if push_others:
                        robot_in_the_way.walk(1, state, direction)
                        # Check that robot moved.
                        if robot_in_the_way.coordinates == next_coordinates:
                            break
                    else:
                        break

                # Robot walks to next coordinates.
                self.coordinates = next_coordinates
                # Check hole on next coordinates.
                self.fall_into_hole(state)
                # If robot falls into hole, he becomes inactive.
                if self.inactive:
                    break

    def move(self, direction, distance, state):
        """
        Move a robot to next coordinates according to direction of the move.

        When robot is moved by game elements (conveyor belt or pusher),
        he doesn't have enough power to push other robots. If there is a robot
        in the way, the movement is stopped.
        """
        self.walk(distance=distance, state=state, direction=direction, push_others=False)

    def die(self):
        """
        Robot lose life and skip rest of game round.
        Robot is moved out of game board for the rest of the round.
        """
        self.lives -= 1
        self.coordinates = None

    def rotate(self, where_to):
        """
        Rotate robot according to a given direction.
        """
        self.direction = self.direction.get_new_direction(where_to)

    def fall_into_hole(self, state):
        """
        Check tiles on robot's coordinates for HoleTile and apply its effect.
        """

        for tile in state.get_tiles(self.coordinates):
            tile.kill_robot(self)
            if self.inactive:
                break

    def shoot(self, state):
        """
        Shoot in robot's direction.
        If there is a wall on the way, the robot's laser stops (it can't pass it).
        If there is a robot on the way, he gets shot and the laser ends there.
        If a robot has activated Power Down for this register, he can't shoot.
        The check is performed from robot's position till the end of the board in robot's direction.
        """

        if not self.power_down:
            distance_till_end = self.get_distance_to_board_end(state)

            # First coordinates are robot's coordinates - wall must be checked
            next_coordinates = self.coordinates

            for step in range(distance_till_end):
                # Check if there is a robot on the next coordinates.
                # Skip this if the shooting robot's current coordinates are checked
                if next_coordinates != self.coordinates:
                    robot_in_the_way = check_robot_in_the_way(state, next_coordinates)

                    # There is a robot, shoot him and break the cycle (only one gets shot).
                    if robot_in_the_way:
                        robot_in_the_way.be_damaged()
                        break

                # Check if there is a wall, if is: end of shot.
                if not check_the_absence_of_a_wall(next_coordinates, self.direction, state):
                    break

                # No robots or walls on the coordinates, check one step further.
                else:
                    next_coordinates = get_next_coordinates(next_coordinates, self.direction)

    def be_damaged(self, strength=1):
        """
        Give one or more damages to the robot.
        If the robot has reached the maximum damage value, he gets killed.
        Strengh: optional argument, meaning how many damages should be added.
        By default it is 1 - the value of robot's laser.
        When the damage is performed by laser tile, there can be bigger number.
        """
        if self.damages < (MAX_DAMAGE_VALUE - strength):
            # Laser won't kill robot, but it will damage robot.
            self.damages += strength
        else:
            # Robot is damaged so much that laser kills it.
            self.die()

    def get_distance_to_board_end(self, state):
        """
        Get the distance from the robot's coordinates to the end of the board in robot's direction.
        Measured number is in the count of tiles between the robot and the board's edge.
        """

        if self.direction == Direction.N:
            return state.tile_count[1] - self.coordinates[1]
        if self.direction == Direction.S:
            return self.coordinates[1] + 1
        if self.direction == Direction.E:
            return state.tile_count[0] - self.coordinates[0]
        if self.direction == Direction.W:
            return self.coordinates[0] + 1


class Card:
    def __init__(self, priority):
        self.priority = priority  # int - to decide who goes first


class MovementCard(Card):
    def __init__(self, priority, value):
        self.distance = value
        super().__init__(priority)

    @property
    def name(self):
        if self.distance == -1:
            return "back_up"
        else:
            return "move{}".format(self.distance)

    def __repr__(self):
        return "<{} {} {}>".format(self.name, self.priority, self.distance)

    def apply_effect(self, robot, state):
        """
        Card calls robot's method walk.
        """
        robot.walk(self.distance, state)


class RotationCard(Card):
    def __init__(self, priority, value):
        if isinstance(value, int):
            value = Rotation(value)
        self.rotation = value
        super().__init__(priority)

    @property
    def name(self):
        if self.rotation == Rotation.RIGHT:
            return "right"
        if self.rotation == Rotation.LEFT:
            return "left"
        else:
            return "u_turn"

    def __repr__(self):
        return "<{} {} {}>".format(self.name, self.priority, self.rotation)

    def apply_effect(self, robot, state):
        """
        Card calls robot's method rotate.
        """
        robot.rotate(self.rotation)


class State:
    def __init__(self, board, robots):
        self._board = board
        self.robots = robots
        self.tile_count = get_tile_count(board)

    def __repr__(self):
        return "<State {} {}>".format(self._board, self.robots)

    def as_dict(self, map_name):
        """
        Return state as dictionary for sending with server
        """
        return {"board": get_map_data(map_name), "robots": [robot.as_dict() for robot in self.robots]}

    def get_tiles(self, coordinates):
        """
        Get tiles on requested coordinates.
        coordinates: tuple of x and y coordinate
        Return a list of tiles or return hole tile if coordinates are out of the board.
        """
        if coordinates in self._board:
            return self._board[coordinates]
        else:
            # Coordinates are out of game board.
            # Return hole tile.
            return [HoleTile()]

    def get_active_robots(self):
        """
        Yield all active robots.
        """
        for robot in self.robots:
            if not robot.inactive:
                yield robot


def get_robot_names():
    """
    Return a list of robots names (names of the files with robots avatars).
    """
    robot_names = []
    for img in Path('./img/robots/png').iterdir():
        robot_name = img.stem
        robot_names.append(robot_name)
    return robot_names


def get_start_tiles(board, robot_tile_type=None):
    """
    Get initial tiles for robots. It can be either start or stop tiles.

    board: dictionary returned by get_board().
    robot_tile_type: choose the "stop" initial tile type if you want to get
    the final tiles (only for tests).
    By default it is None, which results in reading classic start tiles.
    Create an ordered dictionary of all initial tiles in the board with initial
    tile number as a key and values: coordinates and tile_direction.
    OrderedDict is a structure that ensures the dictionary is stored
    in the order of the new keys being added.
    """

    robot_tiles = {}

    for coordinate, tiles in board.items():
        for tile in tiles:
            if robot_tile_type == "stop":
                if tile.stop_properties_dict(coordinate) is not None:
                    robot_tiles[tile.number] = tile.stop_properties_dict(coordinate)
            else:
                if tile.properties_dict(coordinate) is not None:
                    robot_tiles[tile.number] = tile.properties_dict(coordinate)

    # Sort created dictionary by the first element - start tile number
    OrderedDict(sorted(robot_tiles.items(), key=lambda stn: stn[0]))

    return robot_tiles


def create_robots(board):
    """
    Place robots on start tiles.

    board: dictionary returned by get_board()
    Initialize Robot objects on the start tiles coordinates with random
    choice of robot's avatar on particular tile.
    Once the robot is randomly chosen, he is removed from the list
    (he cannot appear twice on the board).
    Robots are placed on board in the direction of their start tiles.
    The robots are ordered according to their start tiles.
    """
    start_tiles = get_start_tiles(board)
    robots_on_start = []
    robot_names = get_robot_names()

    for start_tile_number, name in zip(start_tiles, robot_names):
        # Get direction and coordinates for the robot on the tile
        initial_direction = start_tiles[start_tile_number]["tile_direction"]
        initial_coordinates = start_tiles[start_tile_number]["coordinates"]

        # Create a robot, add him to robot's list
        robot = Robot(initial_direction, initial_coordinates, name)
        robots_on_start.append(robot)
    return robots_on_start


def get_start_state(map_name):
    """
    Get start state of game.

    map_name: path to map file. Currently works only for .json files from Tiled 1.2
    Create board and robots on start tiles, initialize State object
    containing Tile and Robot object as well as the map size.
    Return State object.
    """
    board = get_board(map_name)
    robots_start = create_robots(board)
    state = State(board, robots_start)
    return state


def get_tile_count(board):
    """
    From the board coordinates get the count of tiles in horizontal (x) and vertical (y) ax.
    Takes board: result of get_board() from loading module.
    """
    x_set = set()
    y_set = set()
    for coordinate in board.keys():
        x, y = coordinate
        x_set.add(x)
        y_set.add(y)
    return len(x_set), len(y_set)


def check_the_absence_of_a_wall(coordinates, direction, state):
    """
    Check the absence of a wall in the direction of the move.

    coordinates: tuple of x and y coordinate
    direction: object of Direction class
    state: object of State class
    Return a boolean.
    True - There isn't wall, robot can move.
    False - There is wall, robot can't move.
    """
    old_tiles = state.get_tiles(coordinates)
    # Current tile: Check wall in the direction of next move.
    for tile in old_tiles:
        move_from = tile.can_move_from(direction)
        if not move_from:
            # Current tile: There is a wall in the direction of the move.
            return False

    # There is no wall, so get next coordinates.
    next_coordinates = get_next_coordinates(coordinates, direction)
    # Get new list of tiles.
    new_tiles = state.get_tiles(next_coordinates)
    # Check wall on the next tile in the direction of the move.
    for tile in new_tiles:
        move_to = tile.can_move_to(direction)
        if not move_to:
            # Next tile: There is a wall in the direction of the move.
            return False

    return True


def check_robot_in_the_way(state, coordinates):
    """
    Check if there are robot on the next coordinates.
    Return index of the robot on the way from given point.
    It there are no robots, return None.
    """
    # Check robots on the next tile.
    for robot in state.robots:
        if robot.coordinates == coordinates:
            # Return robot that is in the way.
            return robot

    # There are no robots, return None
    return None


<<<<<<< HEAD
def apply_tile_effects(state, register):
=======
def move_belts(state):
    """
    Move robots on conveyor belts.
    """
    # According to rules:
    # First, express belts move robots by one tile (express attribute is set to True).
    # Then all belts move robots by one tile (express attribute is set to False).
    for express_belts in [True, False]:
        # Get robots next coordinates after move of conveyor belts
        robots_next_coordinates = get_next_coordinates_for_belts(state, express_belts)

        # Solve colliding robots
        while True:
            colliding_robots = get_colliding_robots(robots_next_coordinates)
            if not colliding_robots:
                break
            else:
                # For colliding robots set next coordinates to their current.
                for robot in colliding_robots:
                    robots_next_coordinates[robot] = robot.coordinates
        # Solve robots who would switch coordinates
        while True:
            swapping_robots = get_swapping_robots(robots_next_coordinates)
            if not swapping_robots:
                break
            else:
                # For swapping robots set next coordinates to their current.
                for robot in swapping_robots:
                    robots_next_coordinates[robot] = robot.coordinates

        # All collision sorted, move robots to new coordinates
        for robot in robots_next_coordinates:
            if robot.coordinates != robots_next_coordinates[robot]:
                # Get direction of belt movement
                direction = get_direction_from_coordinates(robot.coordinates, robots_next_coordinates[robot])
                # Check if the next tile is rotating belt.
                for tile in state.get_tiles(robots_next_coordinates[robot]):
                    tile.rotate_robot_on_belt(robot, direction)
            robot.coordinates = robots_next_coordinates[robot]


def get_next_coordinates_for_belts(state, express_belts):
    """
    Get all robot's next coordinates after move of certain type of conveyor belts.

    express_belts: a boolean, True - for express belts, False - for all belts.

    Return a dictionary of robots as keys and their next coordinates as values.
    """
    robots_next_coordinates = {}
    for robot in state.robots:
        for tile in state.get_tiles(robot.coordinates):
            if tile.check_belts(express_belts):
                # Get next coordinates of robots on belts
                robots_next_coordinates[robot] = get_next_coordinates(robot.coordinates, tile.direction.get_new_direction(tile.direction_out))
                break
            else:
                # Other robots will have the same coordinates
                robots_next_coordinates[robot] = robot.coordinates
    return robots_next_coordinates


def get_colliding_robots(robots):
    """
    Get a list of robots, who would collide during belt movement.
    """
    colliding_robots = []
    for robot in robots.keys():
        # Check if there are duplicate values of next coordinates.
        if is_duplicate(robots, robot):
            colliding_robots.append(robot)
    return colliding_robots


def is_duplicate(data, key):
    """
    For input key check if its value is duplicate of other values in dictionary.
    """
    value = data[key]
    for current_key, current_value in data.items():
        if current_value == value and current_key != key:
            return True
    return False


def get_swapping_robots(robots):
    """
    Get list of robots, who would switch coordinates during belt movement.
    """
    swapping_robots = []
    for robot1, next_coordinates1 in robots.items():
        for robot2, next_coordinates2 in robots.items():
            if robot1 != robot2:
                if robot1.coordinates == next_coordinates2 and robot2.coordinates == next_coordinates1:
                    swapping_robots.append(robot1)
    return swapping_robots


def get_direction_from_coordinates(start_coordinates, stop_coordinates):
    """
    Get Direction class object according to change in coordinates.
    Work only for change by one tile.
    """
    x, y = start_coordinates
    if (x, y + 1) == stop_coordinates:
        return Direction.N
    elif (x, y - 1) == stop_coordinates:
        return Direction.S
    elif (x + 1, y) == stop_coordinates:
        return Direction.E
    elif (x - 1, y) == stop_coordinates:
        return Direction.W


def apply_tile_effects(state, round):
>>>>>>> 90c021c5
    """
    Apply the effects according to game rules.
    The function name is not entirely exact: the whole register phase actions take place
    (both tiles and robot's effects).
    """
    # Activate belts
    move_belts(state)

    # Activate pusher
    for robot in state.get_active_robots():
        for tile in state.get_tiles(robot.coordinates):
            tile.push_robot(robot, state, register)
            if robot.inactive:
                break

    # Activate gear
    for robot in state.get_active_robots():
        for tile in state.get_tiles(robot.coordinates):
            tile.rotate_robot(robot)

    # Activate laser
    for robot in state.get_active_robots():
        for tile in state.get_tiles(robot.coordinates):
            tile.shoot_robot(robot, state)
            if robot.inactive:
                break

    # Activate robot laser
    for robot in state.get_active_robots():
        robot.shoot(state)

    # Collect flags, repair robots
    for robot in state.get_active_robots():
        for tile in state.get_tiles(robot.coordinates):
            tile.collect_flag(robot)
            tile.repair_robot(robot, state, register)


def set_robots_for_new_turn(state):
    """
    After 5th register there comes evaluation of the robots' state.
    "Dead" robots who don't have any lives left, are deleted from the robot's lists.
    "Inactive" robots who have lost one life during the round,
    will reboot on start coordinates.
    """

    # Delete robots with zero lives
    state.robots = [robot for robot in state.robots if robot.lives > 0]
    for robot in state.robots:
        # Robot will now ressurect at his start coordinates
        if robot.inactive:
            robot.coordinates = robot.start_coordinates
            robot.damages = 0
            robot.direction = Direction.N


def play_the_game(state, registers=5):
    """
    Play the whole game: for the given number of iterations
    perform robot's cards effects and tile effects on a given game state.
    At the end ressurect the inactive robots to their starting coordinates.
    registers: default iterations count is 5, can be changed for testing purposes.
    """
    for register in range(registers):
        for robot in state.get_active_robots():
            current_card = robot.program[register]
            current_card.apply_effect(robot, state)
        apply_tile_effects(state, register)
    # After last register ressurect the robots to their starting coordinates.
    set_robots_for_new_turn(state)<|MERGE_RESOLUTION|>--- conflicted
+++ resolved
@@ -426,9 +426,6 @@
     return None
 
 
-<<<<<<< HEAD
-def apply_tile_effects(state, register):
-=======
 def move_belts(state):
     """
     Move robots on conveyor belts.
@@ -543,8 +540,7 @@
         return Direction.W
 
 
-def apply_tile_effects(state, round):
->>>>>>> 90c021c5
+def apply_tile_effects(state, register):
     """
     Apply the effects according to game rules.
     The function name is not entirely exact: the whole register phase actions take place
