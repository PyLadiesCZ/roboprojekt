--- conflicted
+++ resolved
@@ -119,11 +119,6 @@
         Robot is moved out of game board for the rest of the round.
         """
         self.lives -= 1
-<<<<<<< HEAD
-        # Notification of robot's death during the game round.
-        self.inactive = True
-=======
->>>>>>> 61f13eb6
         self.coordinates = (-1, -1)
 
     def rotate(self, where_to):
