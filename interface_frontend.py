import pyglet
from pathlib import Path


MAX_CARDS_COUNT = 9
MAX_LIVES_COUNT = 3
MAX_FLAGS_COUNT = 8
MAX_DAMAGES_COUNT = 9


def create_window():
    """
    Return a pyglet window for graphic output.
    """
    window = pyglet.window.Window(768, 1024, resizable=True)
    return window


def get_sprite(img_path, x=0, y=0):
    img = pyglet.image.load(img_path)
    return pyglet.sprite.Sprite(img, x, y)


# Interface element sprites
# Interface background
interface_sprite = get_sprite('img/interface/png/interface.png', x=0, y=0)
power_down_sprite = get_sprite('img/interface/png/power.png', x=186, y=854)
# Time indicator
indicator_green_sprite = get_sprite('img/interface/png/green.png', x=688, y=864)
# Time indicator
indicator_red_sprite = get_sprite('img/interface/png/red.png', x=688, y=864)
# Universal cards background
card_background_sprite = get_sprite('img/interface/png/card_bg.png')
# Gray overlay on selected cards
select_sprite = get_sprite('img/interface/png/card_cv.png')
# Selection cursor
cursor_sprite = get_sprite('img/interface/png/card_sl.png')
<<<<<<< HEAD
# Loading of robots images
loaded_robots_images = {}
for image_path in Path('./img/robots/png').iterdir():
    loaded_robots_images[image_path.stem] = pyglet.image.load(image_path)

my_robot_sprite = get_sprite('img/robots/png/hanka.png', x=74, y=888)
=======
# Test robot image
my_robot_sprite = get_sprite('img/robots/png/bender.png', x=74, y=888)
>>>>>>> 4ac94174


lives_sprites = []
for i in range(MAX_LIVES_COUNT):
    x = 354 + i * 46
    y = 864
    lives_sprites.append(get_sprite('img/interface/png/life.png', x, y))

flags_sprites = []
for i in range(MAX_FLAGS_COUNT):
    x = 332 + i * 48
    y = 928
    flags_sprites.append(get_sprite(f'img/tiles/png/flag_{i+1}.png', x, y))

# Tokens of damage
damages_tokens_sprites = []
for i in range(MAX_DAMAGES_COUNT):
    x = 676 + i * -70
    y = 768
    damages_tokens_sprites.append(get_sprite('img/interface/png/token.png', x, y))

# Cards sprites
cards_type_sprites = {
    'u_turn': get_sprite('img/interface/png/u_turn.png'),
    'back_up': get_sprite('img/interface/png/back.png'),
    'left': get_sprite('img/interface/png/rotate_left.png'),
    'right': get_sprite('img/interface/png/rotate_right.png'),
    'move1': get_sprite('img/interface/png/move1.png'),
    'move2': get_sprite('img/interface/png/move2.png'),
    'move3': get_sprite('img/interface/png/move3.png'),
}

dealt_cards_coordinates = []
for i in range(5):
    x, y = 47, 384
    # 144 space between cards
    x = x + i * 144
    dealt_cards_coordinates.append((x, y))
for i in range(4):
    x, y = 120, 224
    x = x + i * 144
    dealt_cards_coordinates.append((x, y))

program_coordinates = []
for i in range(5):
    x, y = 47, 576
    x = x + i * 144
    program_coordinates.append((x, y))

# dict for drawing cards names
cards_type_names = {
    'u_turn': 'U TURN',
    'back_up': 'BACK UP',
    'left': 'LEFT',
    'right': 'RIGHT',
    'move1': 'MOVE 1',
    'move2': 'MOVE 2',
    'move3': 'MOVE 3',
}


def draw_card(coordinate, card):
    """
    Draw one card
    Take coordinate and type of card and return all image with background,
    number and direction image.
    """
    x, y = coordinate

    # Draw universal background
    card_background_sprite.x = x
    card_background_sprite.y = y
    card_background_sprite.draw()

    # Draw card type
    card_sprite = cards_type_sprites[card.name]
    card_sprite.x = x
    card_sprite.y = y
    card_sprite.draw()

    # Draw card value
    x_priority = x + 70
    y_priority = y + 118
    priority = pyglet.text.Label(
        text=str(card.priority),
        font_size=14,
        x=x_priority,
        y=y_priority,
        anchor_x='right',
    )
    priority.draw()

    # Draw card name
    x_name = x + 50
    y_name = y + 20
    card_name = cards_type_names[card.name]
    name = pyglet.text.Label(
        text=card_name,
        font_size=10,
        x=x_name,
        y=y_name,
        anchor_x='center',
    )
    name.draw()


def draw_interface(interface_state, window):
    """
    Draw the images of given interface,
    react to user's resizing of window by scaling the interface.
    """
    pyglet.gl.glPushMatrix()
    window.clear()
    zoom = min(
        window.height / 1024,
        window.width / 768
    )
    pyglet.gl.glScalef(zoom, zoom, 1)

    # Interface background
    interface_sprite.draw()

    if interface_state.robot:
        # Robot
        my_robot_sprite.image = loaded_robots_images[interface_state.robot.name]
        my_robot_sprite.draw()

        # Flags
        for sprite in flags_sprites[0:interface_state.robot.flags]:
            sprite.draw()

        # Robot lives
        for sprite in lives_sprites[0:interface_state.robot.lives]:
            sprite.draw()

        # Damage Tokens
        for sprite in damages_tokens_sprites[0:interface_state.robot.damages]:
            sprite.draw()

    if interface_state.dealt_cards:
        # CARDS
        # Dealt cards
        for coordinate, card in zip(
                dealt_cards_coordinates,
                interface_state.dealt_cards,
                ):
            draw_card(coordinate, card)

    # Cards hand
    for coordinate, card_index in zip(program_coordinates, interface_state.my_program):
        if card_index is not None:
            draw_card(coordinate, interface_state.dealt_cards[card_index])

    # Selected cards
    # if card is selected, selected card in dealt cards is gray
    for card_index in interface_state.my_program:
        if card_index is not None:
            card = interface_state.dealt_cards[card_index]
            x, y = dealt_cards_coordinates[interface_state.dealt_cards.index(card)]
            select_sprite.x = x
            select_sprite.y = y
            select_sprite.draw()

    # Cursor
    x, y = program_coordinates[interface_state.cursor_index]
    cursor_sprite.x = x
    cursor_sprite.y = y
    cursor_sprite.draw()

    # Power Down
    if interface_state.power_down:
        power_down_sprite.draw()

    # Indicator
    if not interface_state.indicator:
        indicator_green_sprite.draw()
    else:
        indicator_red_sprite.draw()

    pyglet.gl.glPopMatrix()


CARD_KEYS = ["q", "w", "e", "r", "t", "a", "s", "d", "f"]


def handle_text(interface_state, text):
    """
    Key listener
    Wait for user input on keyboard and react for it.
    """
    if text in CARD_KEYS:
        # Select a card and take it in your "hand"
        # Selected card is in "GREEN" cursor
        dealt_card_index = CARD_KEYS.index(text)
        interface_state.select_card(dealt_card_index)

    # Return one card back to the dealt cards
    if text == 'i':
        interface_state.return_card()

    # Return all cards back to the dealt cards
    if text == 'o':
        interface_state.return_cards()

    # Move  selector cursor to the right
    if text == 'm':
        interface_state.cursor_index_plus()

    # Move selector cursor to the left
    if text == 'n':
        interface_state.cursor_index_minus()

    # Put and take a Power Down token
    if text == 'p':
        interface_state.switch_power_down()

    # Confirm selection of cards
    if text == 'k':
        interface_state.confirm_selection()<|MERGE_RESOLUTION|>--- conflicted
+++ resolved
@@ -35,18 +35,12 @@
 select_sprite = get_sprite('img/interface/png/card_cv.png')
 # Selection cursor
 cursor_sprite = get_sprite('img/interface/png/card_sl.png')
-<<<<<<< HEAD
 # Loading of robots images
 loaded_robots_images = {}
 for image_path in Path('./img/robots/png').iterdir():
     loaded_robots_images[image_path.stem] = pyglet.image.load(image_path)
-
-my_robot_sprite = get_sprite('img/robots/png/hanka.png', x=74, y=888)
-=======
-# Test robot image
+    
 my_robot_sprite = get_sprite('img/robots/png/bender.png', x=74, y=888)
->>>>>>> 4ac94174
-
 
 lives_sprites = []
 for i in range(MAX_LIVES_COUNT):
